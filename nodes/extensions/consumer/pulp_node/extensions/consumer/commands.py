--- conflicted
+++ resolved
@@ -60,15 +60,10 @@
 NODE_DEACTIVATED = _('Child node deactivated')
 BIND_SUCCEEDED = _('Node bind succeeded.')
 UNBIND_SUCCEEDED = _('Node unbind succeeded')
-BIND_FAILED_NOT_ENABLED = _('Repository not enabled.  See: \'node repo enable\' command.')
-NOT_BOUND_NOTHING_DONE = _('Node not bound to repository.  Nothing done.')
-<<<<<<< HEAD
-NOT_ACTIVATED_NOTHING_DONE = _('This consumer is not activated as a node.  Nothing done.')
-NOT_ACTIVATED_ERROR = _('This consumer not activated as a node.  See: \'node activate\' command.')
-=======
-NOT_ACTIVATED_NOTHING_DONE = _('%(t)s is not activated as a node.  Nothing done.')
+BIND_FAILED_NOT_ENABLED = _('Repository not enabled. See: \'node repo enable\' command.')
+NOT_BOUND_NOTHING_DONE = _('Node not bound to repository. Nothing done.')
+NOT_ACTIVATED_NOTHING_DONE = _('This consumer is not activated as a node. Nothing done.')
 NOT_ACTIVATED_ERROR = _('This consumer is not activated as a node.  See: \'node activate\' command.')
->>>>>>> b9c4404b
 STRATEGY_NOT_SUPPORTED = _('Strategy [ %(n)s ] not supported.  Must be on of: %(s)s')
 RESOURCE_MISSING_ERROR = _('%(t)s [ %(id)s ] not found on the server.')
 NOT_REGISTERED_MESSAGE = _('This consumer is not registered.')
