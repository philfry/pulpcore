# -*- coding: utf-8 -*-

import os
import unittest
import datetime

import mock

from .... import base
from pulp.common.util import encode_unicode
from pulp.devel import mock_plugins
from pulp.plugins.loader import api as plugin_api
from pulp.server.async.tasks import TaskResult
from pulp.server.db.model import dispatch
from pulp.server.db.model.repository import Repo, RepoImporter, RepoDistributor
from pulp.server.db.model.resources import Worker
from pulp.server.tasks import repository
import pulp.server.exceptions as exceptions
import pulp.server.managers.factory as manager_factory
import pulp.server.managers.repo._common as common_utils
import pulp.server.managers.repo.cud as repo_manager


class RepoManagerTests(base.ResourceReservationTests):

    def setUp(self):
        super(RepoManagerTests, self).setUp()

        plugin_api._create_manager()
        mock_plugins.install()

        # Create the manager instance to test
        self.manager = repo_manager.RepoManager()

    def tearDown(self):
        super(RepoManagerTests, self).tearDown()
        mock_plugins.reset()

    def clean(self):
        super(RepoManagerTests, self).clean()

        Repo.get_collection().remove()
        RepoImporter.get_collection().remove()
        RepoDistributor.get_collection().remove()
        dispatch.TaskStatus.objects().delete()

    @mock.patch('pulp.server.db.model.repository.Repo.get_collection')
    @mock.patch('pulp.server.db.model.repository.RepoContentUnit.get_collection')
    def test_rebuild_content_unit_counts(self, mock_get_assoc_col, mock_get_repo_col):
        # platform migration 0004 has a test for this that uses live data

        repo_col = mock_get_repo_col.return_value
        find = mock_get_assoc_col.return_value.find
        cursor = find.return_value
        cursor.distinct.return_value = ['rpm', 'srpm']
        cursor.count.return_value = 6

        self.manager.rebuild_content_unit_counts(['repo1'])

        # once to get the type_ids, then once more for each of the 2 types
        self.assertEqual(find.call_count, 3)
        find.assert_any_call({'repo_id': 'repo1'})
        find.assert_any_call({'repo_id': 'repo1', 'unit_type_id': 'rpm'})
        find.assert_any_call({'repo_id': 'repo1', 'unit_type_id': 'srpm'})

        self.assertEqual(repo_col.update.call_count, 1)
        repo_col.update.assert_called_once_with(
            {'id': 'repo1'},
            {'$set': {'content_unit_counts': {'rpm': 6, 'srpm': 6}}},
            safe=True
        )

    @mock.patch('pulp.server.db.model.repository.Repo.get_collection')
    @mock.patch('pulp.server.db.model.repository.RepoContentUnit.get_collection')
    def test_rebuild_default_all_repos(self, mock_get_assoc_col, mock_get_repo_col):
        repo_col = mock_get_repo_col.return_value
        repo_col.find.return_value = [{'id': 'repo1'}, {'id': 'repo2'}]

        assoc_col = mock_get_assoc_col.return_value
        # don't return any type IDs
        assoc_col.find.return_value.distinct.return_value = []

        self.manager.rebuild_content_unit_counts()

        # makes sure it found these 2 repos and tried to operate on them
        assoc_col.find.assert_any_call({'repo_id': 'repo1'})
        assoc_col.find.assert_any_call({'repo_id': 'repo2'})
        self.assertEqual(assoc_col.find.call_count, 2)

    def test_create(self):
        """
        Tests creating a repo with valid data is successful.
        """

        # Setup
        id = 'repo_1'
        name = 'Repository 1'
        description = 'Test Repository 1'
        notes = {'note1': 'value1'}

        # Test
        created = self.manager.create_repo(id, name, description, notes)

        # Verify
        repos = list(Repo.get_collection().find())
        self.assertEqual(1, len(repos))

        repo = repos[0]
        self.assertEqual(id, repo['id'])
        self.assertEqual(name, repo['display_name'])
        self.assertEqual(description, repo['description'])
        self.assertEqual(notes, repo['notes'])

        self.assertEqual(id, created['id'])
        self.assertEqual(name, created['display_name'])
        self.assertEqual(description, created['description'])
        self.assertEqual(notes, created['notes'])

    def test_create_defaults(self):
        """
        Tests creating a repository with minimal information (ID) is successful.
        """

        # Test
        self.manager.create_repo('repo_1')

        # Verify
        repos = list(Repo.get_collection().find())
        self.assertEqual(1, len(repos))
        self.assertEqual('repo_1', repos[0]['id'])

        #   Assert the display name is defaulted to the id
        self.assertEqual('repo_1', repos[0]['display_name'])

    def test_create_invalid_id(self):
        """
        Tests creating a repo with an invalid ID raises the correct error.
        """

        # Test
        try:
            self.manager.create_repo('bad id')
            self.fail('Invalid ID did not raise an exception')
        except exceptions.InvalidValue, e:
            self.assertTrue(e.property_names[0], 'repo_id')

    def test_create_duplicate_id(self):
        """
        Tests creating a repo with an ID already being used by a repo raises
        the correct error.
        """

        # Setup
        id = 'duplicate'
        self.manager.create_repo(id)

        # Test
        try:
            self.manager.create_repo(id)
            self.fail('Repository with an existing ID did not raise an exception')
        except exceptions.DuplicateResource, e:
            self.assertEquals(e.resource_id, id)

    def test_create_invalid_notes(self):
        """
        Tests that creating a repo but passing a non-dict as the notes field
        raises the correct exception.
        """

        # Setup
        id = 'bad-notes'
        notes = 'not a dict'

        # Test
        try:
            self.manager.create_repo(id, notes=notes)
            self.fail('Invalid notes did not cause create to raise an exception')
        except exceptions.InvalidValue, e:
            self.assertTrue('notes' in e.data_dict()['property_names'])

    def test_create_and_configure_repo(self):
        """
        Tests the successful creation of a repo + plugins.
        """

        # Setup
        repo_id = 'full'
        display_name = 'Full'
        description = 'Full Test'
        notes = {'n': 'n'}
        importer_type_id = 'mock-importer'
        importer_repo_plugin_config = {'i': 'i'}
        distributors = [
            dict(distributor_type_id='mock-distributor', distributor_config={'d': 'd'},
                 auto_publish=True, distributor_id='dist1'),
            dict(distributor_type_id='mock-distributor', distributor_config={'d': 'd'},
                 auto_publish=True, distributor_id='dist2')
        ]

        # Test
        created = self.manager.create_and_configure_repo(
            repo_id, display_name, description, notes, importer_type_id,
            importer_repo_plugin_config, distributors)

        # Verify
        self.assertEqual(created['id'], repo_id)

        repo = Repo.get_collection().find_one({'id': repo_id})
        self.assertEqual(repo['id'], repo_id)
        self.assertEqual(repo['display_name'], display_name)
        self.assertEqual(repo['description'], description)
        self.assertEqual(repo['notes'], notes)

        importer = RepoImporter.get_collection().find_one({'repo_id': repo_id})
        self.assertEqual(importer['importer_type_id'], importer_type_id)
        self.assertEqual(importer['config'], importer_repo_plugin_config)

        for d in distributors:
            distributor = RepoDistributor.get_collection().find_one({'id': d['distributor_id']})
            self.assertEqual(distributor['repo_id'], repo_id)
            self.assertEqual(distributor['distributor_type_id'], d['distributor_type_id'])
            self.assertEqual(distributor['auto_publish'], d['auto_publish'])
            self.assertEqual(distributor['config'], d['distributor_config'])

    def test_create_and_configure_repo_bad_importer(self):
        """
        Tests cleanup is successful when the add importer step fails.
        """

        # Setup
        mock_plugins.MOCK_IMPORTER.validate_config.return_value = False, ''

        # Test
<<<<<<< HEAD
        self.assertRaises(exceptions.PulpDataException, self.manager.create_and_configure_repo,
                          'repo-1', importer_type_id='mock-importer')
=======
        self.assertRaises(exceptions.PulpCodedValidationException,
                          self.manager.create_and_configure_repo, 'repo-1',
                          importer_type_id='mock-importer')
>>>>>>> c9b69ec7

        # Verify the repo was deleted
        repo = Repo.get_collection().find_one({'id': 'repo-1'})
        self.assertTrue(repo is None)

        # Cleanup
        mock_plugins.MOCK_IMPORTER.validate_config.return_value = True

    def test_create_and_configure_repo_bad_distributor(self):
        """
        Tests cleanup is successful when the add distributor step fails.
        """

        # Setup
        mock_plugins.MOCK_DISTRIBUTOR.validate_config.return_value = False, ''

        # Test
        distributors = [dict(distributor_type='mock-distributor', distributor_config={},
                             auto_publish=True, distributor_id=None)]
        self.assertRaises(exceptions.PulpDataException, self.manager.create_and_configure_repo,
                          'repo-1', distributor_list=distributors)

        # Verify the repo was deleted
        repo = Repo.get_collection().find_one({'id': 'repo-1'})
        self.assertTrue(repo is None)

        # Cleanup
        mock_plugins.MOCK_DISTRIBUTOR.validate_config.return_value = True

    def test_create_and_configure_non_list_distributor_list(self):
        """
        Tests cleanup is successful if the distributor list is malformed.
        """

        # Test
        distributors = 'bad data'

        # Verify
        try:
            self.manager.create_and_configure_repo('repo-1', distributor_list=distributors)
            self.fail()
        except exceptions.InvalidValue, e:
            self.assertEqual(e.property_names[0], 'distributor_list')

        # Verify the repo was deleted
        repo = Repo.get_collection().find_one({'id': 'repo-1'})
        self.assertTrue(repo is None)

    def test_create_and_configure_bad_distributor_in_list(self):
        """
        Tests cleanup is successful if the distributor list is malformed.
        """

        # Test
        distributors = ['bad-data']

        # Verify
        try:
            self.manager.create_and_configure_repo('repo-1', distributor_list=distributors)
            self.fail()
        except exceptions.InvalidValue, e:
            self.assertEqual(e.property_names[0], 'distributor_list')

        # Verify the repo was deleted
        repo = Repo.get_collection().find_one({'id': 'repo-1'})
        self.assertTrue(repo is None)

    def test_create_i18n(self):
        # Setup
        i18n_text = 'Brasília'

        # Test
        self.manager.create_repo('repo-i18n', display_name=i18n_text, description=i18n_text)

        # Verify
        repo = Repo.get_collection().find_one({'id': 'repo-i18n'})
        self.assertTrue(repo is not None)
        self.assertEqual(encode_unicode(repo['display_name']), i18n_text)
        self.assertEqual(encode_unicode(repo['description']), i18n_text)

    def test_delete_repo(self):
        """
        Tests deleting a repo under normal circumstances.
        """

        # Setup
        repo_id = 'doomed'
        self.manager.create_repo(repo_id)

        # Test
        self.manager.delete_repo(repo_id)

        # Verify
        repos = list(Repo.get_collection().find({'id': repo_id}))
        self.assertEqual(0, len(repos))

    def test_delete_repo_no_repo(self):
        """
        Tests that deleting a repo that doesn't exist raises the appropriate error.
        """

        # Test
        try:
            self.manager.delete_repo('fake repo')
            self.fail('Exception expected')
        except exceptions.MissingResource, e:
            self.assertTrue('fake repo' == e.resources['resource_id'])

    def test_delete_with_plugins(self):
        """
        Tests that deleting a repo that has importers and distributors configured deletes them as
        well.
        """

        # Setup
        self.manager.create_repo('doomed')

        importer_manager = manager_factory.repo_importer_manager()
        distributor_manager = manager_factory.repo_distributor_manager()

        importer_manager.set_importer('doomed', 'mock-importer', {})
        distributor_manager.add_distributor('doomed', 'mock-distributor', {}, True,
                                            distributor_id='dist-1')
        distributor_manager.add_distributor('doomed', 'mock-distributor', {}, True,
                                            distributor_id='dist-2')

        self.assertEqual(1, len(list(RepoImporter.get_collection().find({'repo_id': 'doomed'}))))
        self.assertEqual(2, len(list(RepoDistributor.get_collection().find({'repo_id': 'doomed'}))))

        # Test
        self.manager.delete_repo('doomed')

        # Verify
        self.assertEqual(0, len(list(Repo.get_collection().find())))

        self.assertEqual(0, len(list(RepoImporter.get_collection().find({'repo_id': 'doomed'}))))
        self.assertEqual(0, len(list(RepoDistributor.get_collection().find({'repo_id': 'doomed'}))))

        self.assertEqual(1, mock_plugins.MOCK_IMPORTER.importer_removed.call_count)
        self.assertEqual(2, mock_plugins.MOCK_DISTRIBUTOR.distributor_removed.call_count)

        repo_working_dir = common_utils.repository_working_dir('doomed', mkdir=False)
        self.assertTrue(not os.path.exists(repo_working_dir))

    def test_delete_with_plugin_error(self):
        """
        Tests deleting a repo where one (or more) of the plugins raises an error.
        """

        # Setup
        self.manager.create_repo('doomed')

        importer_manager = manager_factory.repo_importer_manager()
        distributor_manager = manager_factory.repo_distributor_manager()

        importer_manager.set_importer('doomed', 'mock-importer', {})
        distributor_manager.add_distributor('doomed', 'mock-distributor', {}, True,
                                            distributor_id='dist-1')

        #    Setup both mocks to raise errors on removal
        mock_plugins.MOCK_IMPORTER.importer_removed.side_effect = Exception('Splat')
        mock_plugins.MOCK_DISTRIBUTOR.distributor_removed.side_effect = Exception('Pow')

        # Test
        try:
            self.manager.delete_repo('doomed')
            self.fail('No exception raised during repo delete')
        except exceptions.PulpExecutionException:
            pass

        # Cleanup - need to manually clear the side effects
        mock_plugins.MOCK_IMPORTER.importer_removed.side_effect = None
        mock_plugins.MOCK_DISTRIBUTOR.distributor_removed.side_effect = None

    def test_update_repo(self):
        """
        Tests the case of successfully updating a repo.
        """

        # Setup
        self.manager.create_repo('update-me', display_name='display_name_1',
                                 description='description_1', notes={'a': 'a', 'b': 'b', 'c': 'c'})

        delta = {
            'display_name': 'display_name_2',
            'description': 'description_2',
            'notes': {'b': 'x', 'c': None},
            'disregard': 'ignored',
        }

        # Test
        updated = self.manager.update_repo('update-me', delta)

        # Verify
        expected_notes = {'a': 'a', 'b': 'x'}

        repo = Repo.get_collection().find_one({'id': 'update-me'})
        self.assertEqual(repo['display_name'], delta['display_name'])
        self.assertEqual(repo['description'], delta['description'])
        self.assertEqual(repo['notes'], expected_notes)

        self.assertEqual(updated['display_name'], delta['display_name'])
        self.assertEqual(updated['description'], delta['description'])
        self.assertEqual(updated['notes'], expected_notes)

    def test_update_missing_repo(self):
        """
        Tests updating a repo that isn't there raises the appropriate exception.
        """

        # Test
        try:
            self.manager.update_repo('not-there', {})
            self.fail('Exception expected')
        except exceptions.MissingResource, e:
            self.assertTrue('not-there' == e.resources['resource_id'])

    @mock.patch('pulp.server.async.tasks.resources.get_worker_for_reservation')
    @mock.patch('pulp.server.tasks.repository.distributor_update.apply_async_with_reservation',
                side_effect=repository.distributor_update.apply_async_with_reservation)
    def test_update_repo_and_plugins(self, distributor_update, mock_get_worker_for_reservation):
        """
        Tests the aggregate call to update a repo and its plugins.
        """
        mock_get_worker_for_reservation.return_value = Worker('some_queue', datetime.datetime.now())
        self.manager.create_repo('repo-1', 'Original', 'Original Description')

        importer_manager = manager_factory.repo_importer_manager()
        distributor_manager = manager_factory.repo_distributor_manager()

        importer_manager.set_importer('repo-1', 'mock-importer', {'key-i1': 'orig-1'})
        distributor_manager.add_distributor('repo-1', 'mock-distributor', {'key-d1': 'orig-1'},
                                            True, distributor_id='dist-1')
        distributor_manager.add_distributor('repo-1', 'mock-distributor', {'key-d2': 'orig-2'},
                                            True, distributor_id='dist-2')

        # Test
        repo_delta = {'display_name': 'Updated'}
        new_importer_config = {'key-i1': 'updated-1', 'key-i2': 'new-1'}
        new_distributor_configs = {
            'dist-1': {'key-d1': 'updated-1'},
        }  # only update one of the two distributors

        result = self.manager.update_repo_and_plugins('repo-1', repo_delta, new_importer_config,
                                                      new_distributor_configs)

        self.assertTrue(isinstance(result, TaskResult))
        self.assertEquals(None, result.error)
        repo = result.return_value

        # Verify
        self.assertEqual(repo['id'], 'repo-1')
        self.assertEqual(repo['display_name'], 'Updated')
        self.assertEqual(repo['description'], 'Original Description')

        importer = importer_manager.get_importer('repo-1')
        self.assertEqual(importer['config'], new_importer_config)

        dist_1 = distributor_manager.get_distributor('repo-1', 'dist-1')
        self.assertEqual(dist_1['config'], new_distributor_configs['dist-1'])

        dist_2 = distributor_manager.get_distributor('repo-1', 'dist-2')
        self.assertEqual(dist_2['config'], {'key-d2': 'orig-2'})

        # There should have been a spawned task for the new distributor config
        expected_task_id = dispatch.TaskStatus.objects.get(
            tags='pulp:repository_distributor:dist-1')['task_id']
        self.assertEqual(result.spawned_tasks, [{'task_id': expected_task_id}])

    def test_update_repo_and_plugins_partial(self):
        """
        Tests no errors are encountered when only updating some of the possible fields.
        """

        # Setup
        self.manager.create_repo('repo-1', 'Original', 'Original Description')

        importer_manager = manager_factory.repo_importer_manager()
        distributor_manager = manager_factory.repo_distributor_manager()

        importer_manager.set_importer('repo-1', 'mock-importer', {'key-i1': 'orig-1'})
        distributor_manager.add_distributor('repo-1', 'mock-distributor', {'key-d1': 'orig-1'},
                                            True, distributor_id='dist-1')

        # Test
        result = self.manager.update_repo_and_plugins('repo-1', None, None, None)
        repo = result.return_value

        # Verify
        self.assertEqual(repo['display_name'], 'Original')

        importer = importer_manager.get_importer('repo-1')
        self.assertEqual(importer['config'], {'key-i1': 'orig-1'})

        dist_1 = distributor_manager.get_distributor('repo-1', 'dist-1')
        self.assertEqual(dist_1['config'], {'key-d1': 'orig-1'})

    def test_get_set_scratchpad(self):
        """
        Tests retrieving and setting a repository's scratchpad.
        """

        # Setup
        repo_id = 'scratch-test'
        self.manager.create_repo(repo_id)

        # Test - get default
        value = self.manager.get_repo_scratchpad(repo_id)
        self.assertEqual({}, value)

        # Test - set
        new_value = {'i': 'importer', 'd': 'distributor'}
        self.manager.set_repo_scratchpad(repo_id, new_value)

        value = self.manager.get_repo_scratchpad(repo_id)
        self.assertEqual(new_value, value)

        # Test - value error
        self.assertRaises(ValueError, self.manager.set_repo_scratchpad, repo_id, 'bar')

    def test_get_set_scratchpad_missing_repo(self):
        """
        Tests scratchpad calls for a repo that doesn't exist.
        """
        self.assertRaises(exceptions.MissingResource, self.manager.get_repo_scratchpad, 'foo')
        self.assertRaises(exceptions.MissingResource, self.manager.set_repo_scratchpad, 'foo', {})

    def test_update_scratchpad(self):
        repo_id = 'scratch-test'
        # Setup
        self.manager.create_repo(repo_id)
        self.manager.set_repo_scratchpad(repo_id, {'A': 1, 'B': 2})
        # Test
        # add keys
        self.manager.update_repo_scratchpad(repo_id, {'C': 3, 'D': 4})
        scratchpad = self.manager.get_repo_scratchpad(repo_id)
        self.assertEqual(scratchpad['A'], 1)
        self.assertEqual(scratchpad['B'], 2)
        self.assertEqual(scratchpad['C'], 3)
        self.assertEqual(scratchpad['D'], 4)
        # update existing
        self.manager.update_repo_scratchpad(repo_id, {'B': 20, 'D': 40})
        scratchpad = self.manager.get_repo_scratchpad(repo_id)
        self.assertEqual(scratchpad['A'], 1)
        self.assertEqual(scratchpad['B'], 20)
        self.assertEqual(scratchpad['C'], 3)
        self.assertEqual(scratchpad['D'], 40)
        # missing resource
        self.assertRaises(exceptions.MissingResource, self.manager.update_repo_scratchpad, 'foo',
                          {'foo': 'bar'})

    def test_update_unit_count_missing_repo(self):
        self.assertRaises(exceptions.PulpExecutionException,
                          self.manager.update_unit_count, 'foo', 'rpm', '2')

    @mock.patch.object(Repo, 'get_collection')
    def test_update_unit_count(self, mock_get_collection):
        mock_update = mock.MagicMock()
        mock_get_collection.return_value.update = mock_update

        ARGS = ('repo-123', 'rpm', 7)

        self.manager.update_unit_count(*ARGS)
        mock_update.assert_called_once_with({'id': 'repo-123'},
                                            {'$inc': {'content_unit_counts.rpm': 7}}, safe=True)

    def test_update_unit_count_with_db(self):
        """
        This test interacts with the database to ensure that the call to
        "update" uses valid syntax as interpreted by mongo and has the effect
        we expect.
        """
        REPO_ID = 'repo-123'
        # create repo, verify count of 0
        self.manager.create_repo(REPO_ID)
        repo = Repo.get_collection().find_one({'id': REPO_ID})
        self.assertEqual(repo['content_unit_counts'], {})

        # increase unit count, verify result
        self.manager.update_unit_count(REPO_ID, 'rpm', 3)
        repo = Repo.get_collection().find_one({'id': REPO_ID})
        self.assertEqual(repo['content_unit_counts']['rpm'], 3)

    @mock.patch('pulp.server.managers.repo.cud.Repo.get_collection')
    @mock.patch('pulp.server.managers.repo.cud.dateutils')
    def test__set_current_date_on_field(self, mock_dateutils, mock_repo_collection):
        mock_dateutils.now_utc_datetime_with_tzinfo.return_value = 2
        self.manager._set_current_date_on_field('foo_repo', 'field_bar')
        update_mock = mock_repo_collection.return_value.update
        self.assertTrue(update_mock.called)
        update_call = update_mock.call_args[0]
        self.assertEquals(update_call[0], {'id': 'foo_repo'})
        set_dict = {'$set': {'field_bar': 2}}
        self.assertEquals(update_call[1], set_dict)

    @mock.patch('pulp.server.managers.repo.cud.RepoManager._set_current_date_on_field')
    def test_update_last_unit_added(self, mock_set_date):
        self.manager.update_last_unit_added('foo')
        self.assertTrue(mock_set_date.called)
        call = mock_set_date.call_args[0]
        self.assertEquals(call[0], 'foo')
        self.assertEquals(call[1], 'last_unit_added')

    @mock.patch('pulp.server.managers.repo.cud.RepoManager._set_current_date_on_field')
    def test_update_last_unit_removed(self, mock_set_date):
        self.manager.update_last_unit_removed('foo')
        self.assertTrue(mock_set_date.called)
        call = mock_set_date.call_args[0]
        self.assertEquals(call[0], 'foo')
        self.assertEquals(call[1], 'last_unit_removed')


class UtilityMethodsTests(unittest.TestCase):

    def test_is_repo_id_valid(self):
        """
        Tests the repo ID validation with both valid and invalid IDs.
        """

        # Test
        self.assertTrue(repo_manager.is_repo_id_valid('repo'))
        self.assertTrue(repo_manager.is_repo_id_valid('repo1'))
        self.assertTrue(repo_manager.is_repo_id_valid('repo-1'))
        self.assertTrue(repo_manager.is_repo_id_valid('repo_1'))
        self.assertTrue(repo_manager.is_repo_id_valid('_repo'))
        self.assertTrue(repo_manager.is_repo_id_valid('repo.1.2'))

        self.assertTrue(not repo_manager.is_repo_id_valid('repo 1'))
        self.assertTrue(not repo_manager.is_repo_id_valid('repo#1'))
        self.assertTrue(not repo_manager.is_repo_id_valid('repo!'))<|MERGE_RESOLUTION|>--- conflicted
+++ resolved
@@ -231,14 +231,9 @@
         mock_plugins.MOCK_IMPORTER.validate_config.return_value = False, ''
 
         # Test
-<<<<<<< HEAD
-        self.assertRaises(exceptions.PulpDataException, self.manager.create_and_configure_repo,
-                          'repo-1', importer_type_id='mock-importer')
-=======
         self.assertRaises(exceptions.PulpCodedValidationException,
                           self.manager.create_and_configure_repo, 'repo-1',
                           importer_type_id='mock-importer')
->>>>>>> c9b69ec7
 
         # Verify the repo was deleted
         repo = Repo.get_collection().find_one({'id': 'repo-1'})
