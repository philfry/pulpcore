--- conflicted
+++ resolved
@@ -121,16 +121,11 @@
     """
     Tests that have been converted to no longer require the full web.py stack
     """
-<<<<<<< HEAD
-    @mock.patch('pulp.server.managers.consumer.group.cud.bind')
-    def test_bind(self, mock_bind_task):
-=======
     @mock.patch('pulp.server.managers.factory.repo_distributor_manager')
     @mock.patch('pulp.server.managers.factory.repo_query_manager')
     @mock.patch('pulp.server.managers.factory.consumer_group_query_manager')
     @mock.patch('pulp.server.managers.consumer.group.cud.bind')
     def test_bind(self, mock_bind_task, mock_group_query, mock_repo_query, mock_dist_query):
->>>>>>> 4b654806
         bindings = consumer_groups.ConsumerGroupBindings()
         bindings.params = mock.Mock(return_value={'repo_id': 'foo-repo',
                                                   'distributor_id': 'bar-distributor',
@@ -143,16 +138,11 @@
         #validate the permissions
         self.validate_auth(authorization.CREATE)
 
-<<<<<<< HEAD
-    @mock.patch('pulp.server.managers.consumer.group.cud.unbind')
-    def test_unbind(self, mock_unbind_task):
-=======
     @mock.patch('pulp.server.managers.factory.repo_distributor_manager')
     @mock.patch('pulp.server.managers.factory.repo_query_manager')
     @mock.patch('pulp.server.managers.factory.consumer_group_query_manager')
     @mock.patch('pulp.server.managers.consumer.group.cud.unbind')
     def test_unbind(self, mock_unbind_task, mock_group_query, mock_repo_query, mock_dist_query):
->>>>>>> 4b654806
         binding = consumer_groups.ConsumerGroupBinding()
         mock_unbind_task.apply_async.return_value.id = 'foo'
 
