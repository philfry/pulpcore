# -*- coding: utf-8 -*-
#
# Copyright © 2012 Red Hat, Inc.
#
# This software is licensed to you under the GNU General Public License as
# published by the Free Software Foundation; either version 2 of the License
# (GPLv2) or (at your option) any later version.
# There is NO WARRANTY for this software, express or implied, including the
# implied warranties of MERCHANTABILITY, NON-INFRINGEMENT, or FITNESS FOR A
# PARTICULAR PURPOSE.
# You should have received a copy of GPLv2 along with this software; if not,
# see http://www.gnu.org/licenses/old-licenses/gpl-2.0.txt

"""
Itinerary creation for complex repository operations.
"""

from pulp.common.tags import action_tag, resource_tag
from pulp.server import config as pulp_config
from pulp.server.dispatch import constants as dispatch_constants
from pulp.server.dispatch.call import CallRequest
from pulp.server.managers import factory as manager_factory


def sync_with_auto_publish_itinerary(repo_id, overrides=None):
    """
    Create a call request list for the synchronization of a repository and the
    publishing of any distributors that are configured for auto publish.
    @param repo_id: id of the repository to create a sync call request list for
    @type repo_id: str
    @param overrides: dictionary of configuration overrides for this sync
    @type overrides: dict or None
    @return: list of call request instances
    @rtype: list
    """

    repo_sync_manager = manager_factory.repo_sync_manager()

    sync_weight = pulp_config.config.getint('tasks', 'sync_weight')
    sync_tags = [resource_tag(dispatch_constants.RESOURCE_REPOSITORY_TYPE, repo_id),
                 action_tag('sync')]

<<<<<<< HEAD
    # rbarlow_TODO: Convert this to use the Celeryified task, and possibly eliminate this itenerary
    sync_call_request = CallRequest(repo_sync_manager.sync,
=======
    sync_call_request = CallRequest(repo_sync_manager.sync, # rbarlow_converted
>>>>>>> ddb10d1d
                                    [repo_id],
                                    {'sync_config_override': overrides},
                                    weight=sync_weight,
                                    tags=sync_tags,
                                    archive=True)
    sync_call_request.updates_resource(dispatch_constants.RESOURCE_REPOSITORY_TYPE, repo_id)

    call_requests = [sync_call_request]

    repo_publish_manager = manager_factory.repo_publish_manager()
    auto_publish_tags = [resource_tag(dispatch_constants.RESOURCE_REPOSITORY_TYPE, repo_id),
                         action_tag('auto_publish'), action_tag('publish')]
    auto_distributors = repo_publish_manager.auto_distributors(repo_id)

    for distributor in auto_distributors:
        distributor_id = distributor['id']
<<<<<<< HEAD
        # rbarlow_TODO: Convert this into a Celery call
        publish_call_request = CallRequest(repo_publish_manager.publish,
=======
        publish_call_request = CallRequest(repo_publish_manager.publish, # rbarlow_converted
>>>>>>> ddb10d1d
                                           [repo_id, distributor_id],
                                           tags=auto_publish_tags,
                                           archive=True)
        publish_call_request.updates_resource(dispatch_constants.RESOURCE_REPOSITORY_TYPE, repo_id)
        publish_call_request.depends_on(sync_call_request.id,
                                        [dispatch_constants.CALL_FINISHED_STATE])

        call_requests.append(publish_call_request)

    return call_requests


def publish_itinerary(repo_id, distributor_id, overrides=None):
    """
    Create an itinerary for repo publish.
    @param repo_id: id of the repo to publish
    @type repo_id: str
    @param distributor_id: id of the distributor to use for the repo publish
    @type distributor_id: str
    @param overrides: dictionary of options to pass to the publish manager
    @type overrides: dict or None
    @return: list of call requests
    @rtype: list
    """

    repo_publish_manager = manager_factory.repo_publish_manager()
    weight = pulp_config.config.getint('tasks', 'publish_weight')
    tags = [resource_tag(dispatch_constants.RESOURCE_REPOSITORY_TYPE, repo_id),
            action_tag('publish')]

<<<<<<< HEAD
    # rbarlow_TODO: Convert this into a Celery call
    call_request = CallRequest(repo_publish_manager.publish,
=======
    call_request = CallRequest(repo_publish_manager.publish, # rbarlow_converted
>>>>>>> ddb10d1d
                               [repo_id, distributor_id],
                               {'publish_config_override': overrides},
                               weight=weight,
                               tags=tags,
                               archive=True)

    call_request.updates_resource(dispatch_constants.RESOURCE_REPOSITORY_TYPE, repo_id)

    return [call_request]<|MERGE_RESOLUTION|>--- conflicted
+++ resolved
@@ -40,12 +40,7 @@
     sync_tags = [resource_tag(dispatch_constants.RESOURCE_REPOSITORY_TYPE, repo_id),
                  action_tag('sync')]
 
-<<<<<<< HEAD
-    # rbarlow_TODO: Convert this to use the Celeryified task, and possibly eliminate this itenerary
-    sync_call_request = CallRequest(repo_sync_manager.sync,
-=======
     sync_call_request = CallRequest(repo_sync_manager.sync, # rbarlow_converted
->>>>>>> ddb10d1d
                                     [repo_id],
                                     {'sync_config_override': overrides},
                                     weight=sync_weight,
@@ -62,12 +57,7 @@
 
     for distributor in auto_distributors:
         distributor_id = distributor['id']
-<<<<<<< HEAD
-        # rbarlow_TODO: Convert this into a Celery call
-        publish_call_request = CallRequest(repo_publish_manager.publish,
-=======
         publish_call_request = CallRequest(repo_publish_manager.publish, # rbarlow_converted
->>>>>>> ddb10d1d
                                            [repo_id, distributor_id],
                                            tags=auto_publish_tags,
                                            archive=True)
@@ -98,12 +88,7 @@
     tags = [resource_tag(dispatch_constants.RESOURCE_REPOSITORY_TYPE, repo_id),
             action_tag('publish')]
 
-<<<<<<< HEAD
-    # rbarlow_TODO: Convert this into a Celery call
-    call_request = CallRequest(repo_publish_manager.publish,
-=======
     call_request = CallRequest(repo_publish_manager.publish, # rbarlow_converted
->>>>>>> ddb10d1d
                                [repo_id, distributor_id],
                                {'publish_config_override': overrides},
                                weight=weight,
