# -*- coding: utf-8 -*-
#
# Copyright © 2014 Red Hat, Inc.
#
# This software is licensed to you under the GNU General Public
# License as published by the Free Software Foundation; either version
# 2 of the License (GPLv2) or (at your option) any later version.
# There is NO WARRANTY for this software, express or implied,
# including the implied warranties of MERCHANTABILITY,
# NON-INFRINGEMENT, or FITNESS FOR A PARTICULAR PURPOSE. You should
# have received a copy of GPLv2 along with this software; if not, see
# http://www.gnu.org/licenses/old-licenses/gpl-2.0.txt.

import logging
import sys

import web

from pulp.common import constants
from pulp.common.tags import action_tag, resource_tag
from pulp.server.auth.authorization import CREATE, READ, DELETE, EXECUTE, UPDATE
from pulp.server.db.model.criteria import UnitAssociationCriteria, Criteria
from pulp.server.db.model.repository import RepoContentUnit, Repo
from pulp.server.dispatch import constants as dispatch_constants
from pulp.server.managers.consumer.applicability import regenerate_applicability_for_repos
from pulp.server.managers.content.upload import import_uploaded_unit
from pulp.server.managers.repo.importer import set_importer, remove_importer, update_importer_config
from pulp.server.managers.repo.unit_association import associate_from_repo, unassociate_by_criteria
from pulp.server.tasks import repository
from pulp.server.webservices import serialization
from pulp.server.webservices.controllers.base import JSONController
from pulp.server.webservices.controllers.decorators import auth_required
from pulp.server.webservices.controllers.schedule import ScheduleResource
from pulp.server.webservices.controllers.search import SearchController
import pulp.server.exceptions as exceptions
import pulp.server.managers.factory as manager_factory


logger = logging.getLogger(__name__)


def _merge_related_objects(name, manager, repos):
    """
    Takes a list of Repo objects and adds their corresponding related objects
    in a list under the attribute given in 'name'. Uses the given manager to
    access the related objects by passing the list of IDs for the given repos.
    This is most commonly used for RepoImporter or RepoDistributor objects in
    lists under the 'importers' and 'distributors' attributes.

    @param name: name of the field, such as 'importers' or 'distributors'.
    @type  name: str

    @param manager: manager class for the object type. must implement a method
                    'find_by_repo_list' that takes a list of repo ids.

    @param repos: list of Repo instances that should have importers and
                  distributors added.
    @type  repos  list of Repo instances

    @return the same list that was passed in, just for convenience. The list
            itself is not modified- only its members are modified in-place.
    @rtype  list of Repo instances
    """
    repo_ids = tuple(repo['id'] for repo in repos)

    # make it cheap to access each repo by id
    repo_dict = dict((repo['id'], repo) for repo in repos)

    # guarantee that at least an empty list will be present
    for repo in repos:
        repo[name] = []

    for item in manager.find_by_repo_list(repo_ids):
        repo_dict[item['repo_id']][name].append(item)

    return repos

# -- repo controllers ---------------------------------------------------------


class RepoCollection(JSONController):

    # Scope: Collection
    # GET:   Retrieve all repositories in the system
    # POST:  Repository Create

    @staticmethod
    def _process_repos(repos, importers=False, distributors=False):
        """
        Apply standard processing to a collection of repositories being returned
        to a client.  Adds the object link and optionally adds related importers
        and distributors.

        @param repos: collection of repositories
        @type  repos: list, tuple

        @param importers:   iff True, adds related importers under the
                            attribute "importers".
        @type  importers:   bool

        @param distributors:    iff True, adds related distributors under the
                                attribute "distributors".
        @type  distributors:    bool

        @return the same list that was passed in, just for convenience. The list
                itself is not modified- only its members are modified in-place.
        @rtype  list of Repo instances
        """
        if importers:
            _merge_related_objects(
                'importers', manager_factory.repo_importer_manager(), repos)
        if distributors:
            _merge_related_objects(
                'distributors', manager_factory.repo_distributor_manager(), repos)

        for repo in repos:
            repo.update(serialization.link.search_safe_link_obj(repo['id']))
            # Remove internally used scratchpad from repo details
            if 'scratchpad' in repo:
                del repo['scratchpad']

        return repos

    @auth_required(READ)
    def GET(self):
        """
        Looks for query parameters 'importers' and 'distributors', and will add
        the corresponding fields to the each repository returned. Query
        parameter 'details' is equivalent to passing both 'importers' and
        'distributors'.
        """
        query_params = web.input()
        all_repos = list(Repo.get_collection().find(projection={'scratchpad': 0}))

        if query_params.get('details', False):
            query_params['importers'] = True
            query_params['distributors'] = True

        self._process_repos(
            all_repos,
            query_params.get('importers', False),
            query_params.get('distributors', False)
        )

        # Return the repos or an empty list; either way it's a 200
        return self.ok(all_repos)

    @auth_required(CREATE)
    def POST(self):

        # Pull the repo data out of the request body (validation will occur
        # in the manager)
        repo_data = self.params()
        id = repo_data.get('id', None)
        display_name = repo_data.get('display_name', None)
        description = repo_data.get('description', None)
        notes = repo_data.get('notes', None)

        importer_type_id = repo_data.get('importer_type_id', None)
        importer_repo_plugin_config = repo_data.get('importer_config', None)

        distributors = repo_data.get('distributors', None)

        # Creation
        repo_manager = manager_factory.repo_manager()
        args = [id, display_name, description, notes]
        kwargs = {'importer_type_id': importer_type_id,
                  'importer_repo_plugin_config': importer_repo_plugin_config,
                  'distributor_list': distributors}
        repo = repo_manager.create_and_configure_repo(*args, **kwargs)
        repo.update(serialization.link.child_link_obj(id))
        return self.created(id, repo)


class RepoSearch(SearchController):
    def __init__(self):
        super(RepoSearch, self).__init__(
            manager_factory.repo_query_manager().find_by_criteria)

    @auth_required(READ)
    def GET(self):
        query_params = web.input()
        if query_params.pop('details', False):
            query_params['importers'] = True
            query_params['distributors'] = True
        items = self._get_query_results_from_get(
            ('details', 'importers', 'distributors'))

        RepoCollection._process_repos(
            items,
            query_params.pop('importers', False),
            query_params.pop('distributors', False)
        )
        return self.ok(items)

    @auth_required(READ)
    def POST(self):
        """
        Searches based on a Criteria object. Requires a posted parameter
        'criteria' which has a data structure that can be turned into a
        Criteria instance.
        """
        items = self._get_query_results_from_post()

        RepoCollection._process_repos(
            items,
            self.params().get('importers', False),
            self.params().get('distributors', False)
        )
        return self.ok(items)


class RepoResource(JSONController):

    # Scope:   Resource
    # GET:     Repository Retrieval
    # DELETE:  Repository Delete
    # PUT:     Repository Update

    @auth_required(READ)
    def GET(self, id):
        """
        Looks for query parameters 'importers' and 'distributors', and will add
        the corresponding fields to the repository returned. Query parameter
        'details' is equivalent to passing both 'importers' and 'distributors'.
        """
        query_params = web.input()
        query_manager = manager_factory.repo_query_manager()
        repo = query_manager.find_by_id(id)

        if repo is None:
            raise exceptions.MissingResource(repo=id)

        repo.update(serialization.link.current_link_obj())

        if query_params.get('details', False):
            query_params['importers'] = True
            query_params['distributors'] = True

        if query_params.get('importers', False):
            repo = _merge_related_objects(
                'importers', manager_factory.repo_importer_manager(), (repo,))[0]
        if query_params.get('distributors', False):
            repo = _merge_related_objects(
                'distributors', manager_factory.repo_distributor_manager(), (repo,))[0]

        return self.ok(repo)

    @auth_required(DELETE)
    def DELETE(self, repo_id):
        # validate
        manager_factory.repo_query_manager().get_repository(repo_id)

        # delete
        tags = [
            resource_tag(dispatch_constants.RESOURCE_REPOSITORY_TYPE, repo_id),
            action_tag('delete')
        ]
        async_result = repository.delete.apply_async_with_reservation(
            dispatch_constants.RESOURCE_REPOSITORY_TYPE, repo_id,
            [repo_id], tags=tags)

        raise exceptions.OperationPostponed(async_result)

    @auth_required(UPDATE)
    def PUT(self, repo_id):
        parameters = self.params()
        delta = parameters.get('delta', None)
        importer_config = parameters.get('importer_config', None)
        distributor_configs = parameters.get('distributor_configs', None)

        repo_manager = manager_factory.repo_manager()

        task_result = repo_manager.update_repo_and_plugins(repo_id, delta, importer_config, distributor_configs)
        # TODO Old CallRequest used to kwarg_blacklist the importer_config and distributor_config
        # TODO Do we need to filter those out here?
        repo = task_result.return_value
        repo.update(serialization.link.current_link_obj())

        return self.ok(repo)


class RepoImporters(JSONController):

    # Scope:  Sub-collection
    # GET:    List Importers
    # POST:   Set Importer

    @auth_required(READ)
    def GET(self, repo_id):
        importer_manager = manager_factory.repo_importer_manager()

        importers = importer_manager.get_importers(repo_id)
        return self.ok(importers)

    @auth_required(CREATE)
    def POST(self, repo_id):

        # Params (validation will occur in the manager)
        params = self.params()
        importer_type = params.get('importer_type_id', None)
        importer_config = params.get('importer_config', None)

        if importer_type is None:
            logger.error('Missing importer type adding importer to repository [%s]' % repo_id)
            raise exceptions.MissingValue(['importer_type'])

        # Note: If an importer exists, it's removed, so no need to handle 409s.
        # Note: If the plugin raises an exception during initialization, let it
        #  bubble up and be handled like any other 500.

        tags = [resource_tag(dispatch_constants.RESOURCE_REPOSITORY_TYPE, repo_id),
                action_tag('add_importer')]
        async_result = set_importer.apply_async_with_reservation(dispatch_constants.RESOURCE_REPOSITORY_TYPE,
                                                                 repo_id,
                                                                 [repo_id, importer_type],
                                                                 {'repo_plugin_config': importer_config},
                                                                 tags=tags)
        raise exceptions.OperationPostponed(async_result)


class RepoImporter(JSONController):

    # Scope:  Exclusive Sub-resource
    # GET:    Get Importer
    # DELETE: Remove Importer
    # PUT:    Update Importer Config

    @auth_required(READ)
    def GET(self, repo_id, importer_id):

        # importer_id is there to meet the REST requirement, so leave it there
        # despite it not being used in this method.

        importer_manager = manager_factory.repo_importer_manager()

        importer = importer_manager.get_importer(repo_id)
        return self.ok(importer)

    @auth_required(UPDATE)
    def DELETE(self, repo_id, importer_id):

        tags = [resource_tag(dispatch_constants.RESOURCE_REPOSITORY_TYPE, repo_id),
                resource_tag(dispatch_constants.RESOURCE_REPOSITORY_IMPORTER_TYPE, importer_id),
                action_tag('delete_importer')]
        async_result = remove_importer.apply_async_with_reservation(
                                                dispatch_constants.RESOURCE_REPOSITORY_TYPE,
                                                repo_id,
                                                [repo_id],
                                                tags=tags)
        raise exceptions.OperationPostponed(async_result)

    @auth_required(UPDATE)
    def PUT(self, repo_id, importer_id):

        # Params (validation will occur in the manager)
        params = self.params()
        importer_config = params.get('importer_config', None)

        if importer_config is None:
            logger.error('Missing configuration updating importer for repository [%s]' % repo_id)
            raise exceptions.MissingValue(['importer_config'])

        tags = [resource_tag(dispatch_constants.RESOURCE_REPOSITORY_TYPE, repo_id),
                resource_tag(dispatch_constants.RESOURCE_REPOSITORY_IMPORTER_TYPE, importer_id),
                action_tag('update_importer')]
        async_result = update_importer_config.apply_async_with_reservation(
            dispatch_constants.RESOURCE_REPOSITORY_TYPE,
            repo_id, [repo_id], {'importer_config': importer_config}, tags=tags)
        raise exceptions.OperationPostponed(async_result)


class SyncScheduleCollection(JSONController):

    # Scope: sub-sub-collection
    # GET:   list all scheduled syncs
    # POST:  create new scheduled sync

    @auth_required(READ)
    def GET(self, repo_id, importer_id):
        manager = manager_factory.repo_sync_schedule_manager()
        schedules = manager.list(repo_id, importer_id)
        for_display = [schedule.for_display() for schedule in schedules]
        for entry in for_display:
            entry.update(serialization.link.child_link_obj(entry['_id']))

        return self.ok(for_display)

    @auth_required(CREATE)
    def POST(self, repo_id, importer_id):
        manager = manager_factory.repo_sync_schedule_manager()

        params = self.params()
        sync_options = {'override_config': params.pop('override_config', {})}
        schedule = params.pop('schedule', None)
        failure_threshold = params.pop('failure_threshold', None)
        enabled = params.pop('enabled', True)
        if params:
            raise exceptions.UnsupportedValue(params.keys())

        scheduled_call = manager.create(repo_id, importer_id, sync_options,
                                        schedule, failure_threshold, enabled)

        ret = scheduled_call.for_display()
        ret.update(serialization.link.child_link_obj(scheduled_call.id))
        return self.created(ret['_href'], ret)


class SyncScheduleResource(ScheduleResource):
    def __init__(self):
        super(SyncScheduleResource, self).__init__()
        self.manager = manager_factory.repo_sync_schedule_manager()

    # Scope:  exclusive sub-sub-resource
    # DELETE: remove a scheduled sync
    # GET:    get a representation of the scheduled sync
    # PUT:    change a scheduled sync

    @auth_required(DELETE)
    def DELETE(self, repo_id, importer_id, schedule_id):
        result = self.manager.delete(repo_id, importer_id, schedule_id)
        return self.ok(result)

    @auth_required(READ)
    def GET(self, repo_id, importer_id, schedule_id):
        self.manager.validate_importer(repo_id, importer_id)
        return self._get(schedule_id)

    @auth_required(UPDATE)
    def PUT(self, repo_id, importer_id, schedule_id):
        updates = self.params()
        if 'schedule' in updates:
            updates['iso_schedule'] = updates.pop('schedule')
        schedule = self.manager.update(repo_id, importer_id, schedule_id, updates)
        ret = schedule.for_display()
        ret.update(serialization.link.current_link_obj())
        return self.ok(ret)


class RepoDistributors(JSONController):

    # Scope:  Sub-collection
    # GET:    List Distributors
    # POST:   Add Distributor

    @auth_required(READ)
    def GET(self, repo_id):
        distributor_manager = manager_factory.repo_distributor_manager()

        distributor_list = distributor_manager.get_distributors(repo_id)
        return self.ok(distributor_list)

    @auth_required(CREATE)
    def POST(self, repo_id):

        # Params (validation will occur in the manager)
        params = self.params()
        distributor_type = params.get('distributor_type_id', None)
        distributor_config = params.get('distributor_config', None)
        distributor_id = params.get('distributor_id', None)
        auto_publish = params.get('auto_publish', False)

        distributor_manager = manager_factory.repo_distributor_manager()
        distributor = distributor_manager.add_distributor(repo_id,
                                                          distributor_type,
                                                          distributor_config,
                                                          auto_publish,
                                                          distributor_id)
        distributor.update(serialization.link.child_link_obj(distributor['id']))
        return self.created(distributor['_href'], distributor)


class RepoDistributor(JSONController):

    # Scope:  Exclusive Sub-resource
    # GET:    Get Distributor
    # DELETE: Remove Distributor
    # PUT:    Update Distributor Config

    @auth_required(READ)
    def GET(self, repo_id, distributor_id):
        distributor_manager = manager_factory.repo_distributor_manager()

        distributor = distributor_manager.get_distributor(repo_id, distributor_id)
        return self.ok(distributor)

    @auth_required(UPDATE)
    def DELETE(self, repo_id, distributor_id):
        # validate resources
        manager = manager_factory.repo_distributor_manager()
        manager.get_distributor(repo_id, distributor_id)
        # delete
        tags = [
            resource_tag(dispatch_constants.RESOURCE_REPOSITORY_TYPE, repo_id),
            resource_tag(dispatch_constants.RESOURCE_REPOSITORY_DISTRIBUTOR_TYPE, distributor_id),
            action_tag('remove_distributor')
        ]

        async_result = repository.distributor_delete.apply_async_with_reservation(
            dispatch_constants.RESOURCE_REPOSITORY_TYPE, repo_id, [repo_id, distributor_id],
            tags=tags)

        raise exceptions.OperationPostponed(async_result)


    @auth_required(UPDATE)
    def PUT(self, repo_id, distributor_id):
        """
        Used to update a repo distributor instance. This requires update permissions.
        The expected parameters are 'distributor_config', which is a dictionary containing
        configuration values accepted by the distributor type, and 'delta', which is a dictionary
        containing other configuration values for the distributor (like the auto_publish flag,
        for example). Currently, the only supported key in the delta is 'auto_publish', which
        should have a boolean value.

        :param repo_id:         The repository ID
        :type  repo_id:         str
        :param distributor_id:  The unique distributor ID of the distributor instance to update.
        :type  distributor_id:  str
        """
        params = self.params()
        delta = params.get('delta', None)
        # validate
        manager = manager_factory.repo_distributor_manager()
        manager.get_distributor(repo_id, distributor_id)
        config = params.get('distributor_config')
        if config is None:
            logger.error(
                'Missing configuration when updating distributor [%s] on repository [%s]',
                distributor_id,
                repo_id)
            raise exceptions.MissingValue(['distributor_config'])
        # update
        tags = [
            resource_tag(dispatch_constants.RESOURCE_REPOSITORY_TYPE, repo_id),
            resource_tag(dispatch_constants.RESOURCE_REPOSITORY_DISTRIBUTOR_TYPE, distributor_id),
            action_tag('update_distributor')
        ]
        async_result = repository.distributor_update.apply_async_with_reservation(
            dispatch_constants.RESOURCE_REPOSITORY_TYPE, repo_id,
            [repo_id, distributor_id, config, delta], tags=tags)
        raise exceptions.OperationPostponed(async_result)


class PublishScheduleCollection(JSONController):

    # Scope: sub-sub-collection
    # GET:   list all scheduled publishes
    # POST:  create new scheduled publish

    @auth_required(READ)
    def GET(self, repo_id, distributor_id):
        manager = manager_factory.repo_publish_schedule_manager()
        schedules = manager.list(repo_id, distributor_id)
        for_display = [schedule.for_display() for schedule in schedules]
        for entry in for_display:
            entry.update(serialization.link.child_link_obj(entry['_id']))

        return self.ok(for_display)

    @auth_required(CREATE)
    def POST(self, repo_id, distributor_id):
        manager = manager_factory.repo_publish_schedule_manager()

        params = self.params()
        publish_options = {'override_config': params.pop('override_config', {})}
        schedule = params.pop('schedule', None)
        failure_threshold = params.pop('failure_threshold', None)
        enabled = params.pop('enabled', True)
        if params:
            raise exceptions.UnsupportedValue(params.keys())

        schedule = manager.create(repo_id, distributor_id, publish_options,
                                  schedule, failure_threshold, enabled)

        ret = schedule.for_display()
        ret.update(serialization.link.child_link_obj(schedule.id))
        return self.created(ret['_href'], ret)


class PublishScheduleResource(ScheduleResource):
    def __init__(self):
        super(PublishScheduleResource, self).__init__()
        self.manager = manager_factory.repo_publish_schedule_manager()

    # Scope:  exclusive sub-sub-resource
    # DELETE: remove a scheduled publish
    # GET:    get a representation of the scheduled publish
    # PUT:    change a scheduled publish

    @auth_required(DELETE)
    def DELETE(self, repo_id, distributor_id, schedule_id):
        result = self.manager.delete(repo_id, distributor_id, schedule_id)
        return self.ok(result)

    @auth_required(READ)
    def GET(self, repo_id, distributor_id, schedule_id):
        self.manager.validate_distributor(repo_id, distributor_id)
        return self._get(schedule_id)

    @auth_required(UPDATE)
    def PUT(self, repo_id, distributor_id, schedule_id):
        updates = self.params()
        if 'schedule' in updates:
            updates['iso_schedule'] = updates.pop('schedule')
        schedule = self.manager.update(repo_id, distributor_id, schedule_id, updates)
        ret = schedule.for_display()
        ret.update(serialization.link.current_link_obj())
        return self.ok(ret)


class RepoSyncHistory(JSONController):

    # Scope: Resource
    # GET:   Get history entries for the given repo

    @auth_required(READ)
    def GET(self, repo_id):
        # Params
        filters = self.filters(
            [constants.REPO_HISTORY_FILTER_LIMIT, constants.REPO_HISTORY_FILTER_SORT,
             constants.REPO_HISTORY_FILTER_START_DATE,
             constants.REPO_HISTORY_FILTER_END_DATE])
        limit = filters.get(constants.REPO_HISTORY_FILTER_LIMIT, None)
        sort = filters.get(constants.REPO_HISTORY_FILTER_SORT, None)
        start_date = filters.get(constants.REPO_HISTORY_FILTER_START_DATE, None)
        end_date = filters.get(constants.REPO_HISTORY_FILTER_END_DATE, None)

        if limit is not None:
            try:
                limit = int(limit[0])
            except ValueError:
                logger.error('Invalid limit specified [%s]' % limit)
                raise exceptions.InvalidValue([constants.REPO_HISTORY_FILTER_LIMIT])
        # Error checking is done on these options in the sync manager before the database is queried
        if sort is None:
            sort = constants.SORT_DESCENDING
        else:
            sort = sort[0]
        if start_date:
            start_date = start_date[0]
        if end_date:
            end_date = end_date[0]

        sync_manager = manager_factory.repo_sync_manager()
        entries = sync_manager.sync_history(repo_id, limit=limit, sort=sort, start_date=start_date,
                                            end_date=end_date)
        return self.ok(entries)


class RepoPublishHistory(JSONController):

    # Scope: Resource
    # GET:   Get history entries for the given repo

    @auth_required(READ)
    def GET(self, repo_id, distributor_id):
        # Params
        filters = self.filters([constants.REPO_HISTORY_FILTER_LIMIT,
                                constants.REPO_HISTORY_FILTER_SORT,
                                constants.REPO_HISTORY_FILTER_START_DATE,
                                constants.REPO_HISTORY_FILTER_END_DATE])
        limit = filters.get(constants.REPO_HISTORY_FILTER_LIMIT, None)
        sort = filters.get(constants.REPO_HISTORY_FILTER_SORT, None)
        start_date = filters.get(constants.REPO_HISTORY_FILTER_START_DATE, None)
        end_date = filters.get(constants.REPO_HISTORY_FILTER_END_DATE, None)

        if limit is not None:
            try:
                limit = int(limit[0])
            except ValueError:
                logger.error('Invalid limit specified [%s]' % limit)
                raise exceptions.InvalidValue([constants.REPO_HISTORY_FILTER_LIMIT])
        if sort is None:
            sort = constants.SORT_DESCENDING
        else:
            sort = sort[0]
        if start_date:
            start_date = start_date[0]
        if end_date:
            end_date = end_date[0]

        publish_manager = manager_factory.repo_publish_manager()
        entries = publish_manager.publish_history(repo_id, distributor_id, limit=limit, sort=sort,
                                                  start_date=start_date, end_date=end_date)
        return self.ok(entries)


class RepoSync(JSONController):

    # Scope: Action
    # POST:  Trigger a repo sync

    @auth_required(EXECUTE)
    def POST(self, repo_id):

        # Params
        params = self.params()
        overrides = params.get('override_config', None)

        # Check for repo existence and let the missing resource bubble up
        manager_factory.repo_query_manager().get_repository(repo_id)

        # Execute the sync asynchronously
        tags = [resource_tag(dispatch_constants.RESOURCE_REPOSITORY_TYPE, repo_id),
                action_tag('sync')]
        async_result = repository.sync_with_auto_publish.apply_async_with_reservation(
                                                dispatch_constants.RESOURCE_REPOSITORY_TYPE,
                                                repo_id, [repo_id, overrides], {}, tags=tags)

        # this raises an exception that is handled by the middleware,
        # so no return is needed
        raise exceptions.OperationPostponed(async_result)


class RepoPublish(JSONController):

    # Scope: Action
    # POST:  Trigger a repo publish

    @auth_required(EXECUTE)
    def POST(self, repo_id):
        # validation
        manager = manager_factory.repo_query_manager()
        manager.get_repository(repo_id)

        # Params
        params = self.params()
        distributor_id = params.get('id', None)
        overrides = params.get('override_config', None)
        async_result = repository.publish(repo_id, distributor_id, overrides)
<<<<<<< HEAD
        raise exceptions.OperationPostponed(async_result)
=======
        raise exceptions.OperationPostponed(CallReport.from_task_status_dict(async_result.id))
>>>>>>> 20225c43


class RepoAssociate(JSONController):

    # Scope: Action
    # POST:  Associate units from a repository into the given repository

    @auth_required(UPDATE)
    def POST(self, dest_repo_id):

        # Params
        params = self.params()
        source_repo_id = params.get('source_repo_id', None)
        overrides = params.get('override_config', None)

        if source_repo_id is None:
            raise exceptions.MissingValue(['source_repo_id'])

        # A 404 only applies to things in the URL, so the destination repo
        # check allows the MissingResource to bubble up, but if the source
        # repo doesn't exist, it's considered bad data.
        repo_query_manager = manager_factory.repo_query_manager()
        repo_query_manager.get_repository(dest_repo_id)

        try:
            repo_query_manager.get_repository(source_repo_id)
        except exceptions.MissingResource:
            raise exceptions.InvalidValue(['source_repo_id'])

        criteria = params.get('criteria', None)
        if criteria is not None:
            try:
                criteria = UnitAssociationCriteria.from_client_input(criteria)
            except:
                logger.error('Error parsing association criteria [%s]' % criteria)
                raise exceptions.PulpDataException(), None, sys.exc_info()[2]

        tags = [resource_tag(dispatch_constants.RESOURCE_REPOSITORY_TYPE, dest_repo_id),
                resource_tag(dispatch_constants.RESOURCE_REPOSITORY_TYPE, source_repo_id),
                action_tag('associate')]
        async_result = associate_from_repo.apply_async_with_reservation(
                                                dispatch_constants.RESOURCE_REPOSITORY_TYPE,
                                                dest_repo_id,
                                                [source_repo_id, dest_repo_id],
                                                {'criteria': criteria, 'import_config_override': overrides},
                                                tags=tags)
<<<<<<< HEAD
        raise exceptions.OperationPostponed(async_result)
=======
        call_report = CallReport.from_task_status(async_result.id)
        raise exceptions.OperationPostponed(call_report)
>>>>>>> 20225c43


class RepoUnassociate(JSONController):

    # Scope: Action
    # POST: Unassociate units from a repository

    @auth_required(UPDATE)
    def POST(self, repo_id):

        params = self.params()
        criteria = params.get('criteria', None)

        if criteria is not None:
            try:
                criteria = UnitAssociationCriteria.from_client_input(criteria)
            except:
                logger.error('Error parsing unassociation criteria [%s]' % criteria)
                raise exceptions.PulpDataException(), None, sys.exc_info()[2]

        tags = [resource_tag(dispatch_constants.RESOURCE_REPOSITORY_TYPE, repo_id),
                action_tag('unassociate')]
        async_result = unassociate_by_criteria.apply_async_with_reservation(
                                    dispatch_constants.RESOURCE_REPOSITORY_TYPE,
                                    repo_id,
                                    [repo_id, criteria, RepoContentUnit.OWNER_TYPE_USER,
                                     manager_factory.principal_manager().get_principal()['login']],
                                    tags=tags)
        raise exceptions.OperationPostponed(async_result)


class RepoImportUpload(JSONController):

    @auth_required(UPDATE)
    def POST(self, repo_id):
        """
        Import an uploaded unit into the given repository.

        :param repo_id: The id of the repository the upload should be imported into
        :type  repo_id: basestring
        :return:        A json serialized dictionary with two keys. 'success_flag' indexes a boolean
                        value that indicates whether the import was successful, and 'summary' will
                        contain the summary as reported by the Importer.
        :rtype:         basestring
        """
        # Collect user input
        params = self.params()
        upload_id = params['upload_id']
        unit_type_id = params['unit_type_id']
        unit_key = params['unit_key']
        unit_metadata = params.pop('unit_metadata', None)

        tags = [resource_tag(dispatch_constants.RESOURCE_REPOSITORY_TYPE, repo_id),
                action_tag('import_upload')]
        async_result = import_uploaded_unit.apply_async_with_reservation(
                                    dispatch_constants.RESOURCE_REPOSITORY_TYPE,
                                    repo_id,
                                    [repo_id, unit_type_id, unit_key, unit_metadata, upload_id],
                                    tags=tags)
        raise exceptions.OperationPostponed(async_result)


class RepoResolveDependencies(JSONController):

    # Scope: Actions
    # POST:  Resolve and return dependencies for one or more units

    @auth_required(READ)
    def POST(self, repo_id):
        # Params
        params = self.params()
        query = params.get('criteria', {})
        options = params.get('options', {})
        timeout = params.get('timeout', 60)

        try:
            criteria = UnitAssociationCriteria.from_client_input(query)
        except:
            logger.error('Error parsing association criteria [%s]' % query)
            raise exceptions.PulpDataException(), None, sys.exc_info()[2]

        try:
            timeout = int(timeout)
        except ValueError:
            raise exceptions.InvalidValue(['timeout']), None, sys.exc_info()[2]

        dependency_manager = manager_factory.dependency_manager()
        result = dependency_manager.resolve_dependencies_by_criteria(repo_id, criteria, options)
        return self.ok(result)


class RepoUnitAdvancedSearch(JSONController):

    # Scope: Search
    # POST:  Advanced search for repo unit associations

    @auth_required(READ)
    def POST(self, repo_id):
        # Params
        params = self.params()
        query = params.get('criteria', None)

        repo_query_manager = manager_factory.repo_query_manager()
        repo = repo_query_manager.find_by_id(repo_id)
        if repo is None:
            raise exceptions.MissingResource(repo_id=repo_id)

        if query is None:
            raise exceptions.MissingValue(['criteria'])

        try:
            criteria = UnitAssociationCriteria.from_client_input(query)
        except:
            logger.error('Error parsing association criteria [%s]' % query)
            raise exceptions.PulpDataException(), None, sys.exc_info()[2]

        # Data lookup
        manager = manager_factory.repo_unit_association_query_manager()
        if criteria.type_ids is not None and len(criteria.type_ids) == 1:
            type_id = criteria.type_ids[0]
            units = manager.get_units_by_type(repo_id, type_id, criteria=criteria)
        else:
            units = manager.get_units_across_types(repo_id, criteria=criteria)

        return self.ok(units)


class ContentApplicabilityRegeneration(JSONController):
    """
    Content applicability regeneration for updated repositories.
    """
    @auth_required(CREATE)
    def POST(self):
        """
        Creates an async task to regenerate content applicability data for given updated
        repositories.

        body {repo_criteria:<dict>}
        """
        body = self.params()
        repo_criteria = body.get('repo_criteria', None)
        if repo_criteria is None:
            raise exceptions.MissingValue('repo_criteria')
        try:
            repo_criteria = Criteria.from_client_input(repo_criteria)
        except:
            raise exceptions.InvalidValue('repo_criteria')

        regeneration_tag = action_tag('content_applicability_regeneration')
        async_result = regenerate_applicability_for_repos.apply_async_with_reservation(
                            dispatch_constants.RESOURCE_REPOSITORY_PROFILE_APPLICABILITY_TYPE,
                            dispatch_constants.RESOURCE_ANY_ID,
                            (repo_criteria.as_dict(),),
                            tags=[regeneration_tag])
        raise exceptions.OperationPostponed(async_result)


# These are defined under /v2/repositories/ (see application.py to double-check)
urls = (
    '/', 'RepoCollection',  # collection
    '/search/$', 'RepoSearch',  # resource search
    '/actions/content/regenerate_applicability/$', ContentApplicabilityRegeneration,
    '/([^/]+)/$', 'RepoResource',  # resource

    '/([^/]+)/importers/$', 'RepoImporters',  # sub-collection
    '/([^/]+)/importers/([^/]+)/$', 'RepoImporter',  # exclusive sub-resource
    '/([^/]+)/importers/([^/]+)/schedules/sync/$', 'SyncScheduleCollection',
    '/([^/]+)/importers/([^/]+)/schedules/sync/([^/]+)/$', 'SyncScheduleResource',

    '/([^/]+)/distributors/$', 'RepoDistributors',  # sub-collection
    '/([^/]+)/distributors/([^/]+)/$', 'RepoDistributor',  # exclusive sub-resource
    '/([^/]+)/distributors/([^/]+)/schedules/publish/$', 'PublishScheduleCollection',
    '/([^/]+)/distributors/([^/]+)/schedules/publish/([^/]+)/$', 'PublishScheduleResource',

    '/([^/]+)/history/sync/$', 'RepoSyncHistory',  # sub-collection
    '/([^/]+)/history/publish/([^/]+)/$', 'RepoPublishHistory',  # sub-collection

    '/([^/]+)/actions/sync/$', 'RepoSync',  # resource action
    '/([^/]+)/actions/publish/$', 'RepoPublish',  # resource action
    '/([^/]+)/actions/associate/$', 'RepoAssociate',  # resource action
    '/([^/]+)/actions/unassociate/$', 'RepoUnassociate',  # resource action
    '/([^/]+)/actions/import_upload/$', 'RepoImportUpload',  # resource action
    '/([^/]+)/actions/resolve_dependencies/$', 'RepoResolveDependencies',  # resource action

    '/([^/]+)/search/units/$', 'RepoUnitAdvancedSearch',  # resource search
)

application = web.application(urls, globals())<|MERGE_RESOLUTION|>--- conflicted
+++ resolved
@@ -729,11 +729,7 @@
         distributor_id = params.get('id', None)
         overrides = params.get('override_config', None)
         async_result = repository.publish(repo_id, distributor_id, overrides)
-<<<<<<< HEAD
-        raise exceptions.OperationPostponed(async_result)
-=======
-        raise exceptions.OperationPostponed(CallReport.from_task_status_dict(async_result.id))
->>>>>>> 20225c43
+        raise exceptions.OperationPostponed(async_result)
 
 
 class RepoAssociate(JSONController):
@@ -780,12 +776,7 @@
                                                 [source_repo_id, dest_repo_id],
                                                 {'criteria': criteria, 'import_config_override': overrides},
                                                 tags=tags)
-<<<<<<< HEAD
-        raise exceptions.OperationPostponed(async_result)
-=======
-        call_report = CallReport.from_task_status(async_result.id)
-        raise exceptions.OperationPostponed(call_report)
->>>>>>> 20225c43
+        raise exceptions.OperationPostponed(async_result)
 
 
 class RepoUnassociate(JSONController):
