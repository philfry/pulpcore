import copy
from gettext import gettext as _
import logging
import os
import random
import uuid
from collections import namedtuple
from hmac import HMAC

from mongoengine import (BooleanField, DictField, Document, DynamicField, IntField,
<<<<<<< HEAD
                         ListField, StringField, UUIDField, ValidationError,
                         QuerySetNoCache)
=======
                         ListField, StringField, UUIDField, ValidationError, QuerySetNoCache)
>>>>>>> f21e76cb
from mongoengine import signals

from pulp.common import constants, dateutils, error_codes
from pulp.server import exceptions
from pulp.server.constants import SUPER_USER_ROLE
from pulp.server.content.storage import FileStorage, SharedStorage
from pulp.plugins.model import Repository as plugin_repo
from pulp.server.async.emit import send as send_taskstatus_message
from pulp.server.db.connection import UnsafeRetry
from pulp.server.compat import digestmod
from pulp.server.db.fields import ISO8601StringField, UTCDateTimeField
from pulp.server.db.model.reaper_base import ReaperMixin
from pulp.server.db.querysets import CriteriaQuerySet, RepoQuerySet
from pulp.server.util import Singleton
from pulp.server.webservices.views import serializers


_logger = logging.getLogger(__name__)


SYSTEM_ID = '00000000-0000-0000-0000-000000000000'
SYSTEM_LOGIN = u'SYSTEM'
PASSWORD_ITERATIONS = 5000


class AutoRetryDocument(Document):
    """
    Base class for mongoengine documents, includes auto retry functionality,
    if unsafe_autoretry is set to true in the server config.

    All classes inheriting from this class must define a _ns field.
    """

    def __init__(self, *args, **kwargs):
        """
        Initialize a document and decorate the appropriate methods with the retry_decorator.
        """
        super(AutoRetryDocument, self).__init__(*args, **kwargs)
        UnsafeRetry.decorate_instance(instance=self, full_name=type(self))

    # QuerySetNoCache is used as the default QuerySet to ensure that all sub-classes
    # do not cache query results unless specifically requested by calling ``cache``.
    meta = {
        'abstract': True,
        'queryset_class': QuerySetNoCache,
    }

    def clean(self):
        """
        Provides custom validation that all Pulp mongoengine document must adhere to.

        Ensure a field named `_ns` is defined and raise a ValidationError if not. For backwards
        compatibility, each Pulp Document must have the collection name stored in the `_ns` field
        as a StringField. This is required in the Document definition and with a default so it
        never has to be explicitly set. For example:

           _ns = StringField(default='reserved_resources')

        """
        if not hasattr(self.__class__, '_ns'):
            raise ValidationError("Pulp Documents must define the '_ns' attribute")
        if not isinstance(self.__class__._ns, StringField):
            raise ValidationError("Pulp Documents must have '_ns' be a StringField")
        if self.__class__._ns.default is None:
            raise ValidationError("Pulp Documents must define a default value for the '_ns' field")


class Repository(AutoRetryDocument):
    """
    Defines schema for a pulp repository in the `repos` collection.

    :ivar repo_id: unique across all repos
    :type repo_id: mongoengine.StringField
    :ivar display_name: user-readable name of the repository
    :type display_name: mongoengine.StringField
    :ivar description: free form text provided by the user to describe the repo
    :type description: mongoengine.StringField
    :ivar notes: arbitrary key-value pairs programmatically describing the repo;
                 these are intended as a way to describe the repo usage or
                 organizational purposes and should not vary depending on the
                 actual content of the repo
    :type notes: mongoengine.DictField
    :ivar content_unit_counts: key-value pairs of number of units associated with this repo.
                               This is different than the number of associations, since a
                               unit may be associated multiple times.
    :type content_unit_counts: mongoengine.DictField
    :ivar scratchpad: Field used to persistently store arbitrary information from the plugins
                      across multiple operations.
    :type scratchpad: mongoengine.DictField
    :ivar last_unit_added: Datetime of the most recent occurence of adding a unit to the repo
    :type last_unit_added: UTCDateTimeField
    :ivar last_unit_removed: Datetime of the most recent occurence of removing a unit from the repo
    :type last_unit_removed: UTCDateTimeField
    :ivar _ns: (Deprecated) Namespace of repo, included for backwards compatibility.
    :type _is: mongoengine.StringField
    """

    # Previously, this field was 'id'. This field is required to be unique, but the previous index
    # was '-id'. Setting unique=True here would generate a new 'repo_id' index. Instead, we set the
    # index in meta and enforce uniqueness there.
    repo_id = StringField(required=True, regex=r'^[.\-_A-Za-z0-9]+$')
    display_name = StringField()
    description = StringField()
    notes = DictField()
    scratchpad = DictField(default={})
    content_unit_counts = DictField(default={})
    last_unit_added = UTCDateTimeField()
    last_unit_removed = UTCDateTimeField()

    # For backward compatibility
    _ns = StringField(default='repos')

    meta = {'collection': 'repos',
            'allow_inheritance': False,
            'indexes': [{'fields': ['-repo_id'], 'unique': True}],
            'queryset_class': RepoQuerySet}
    serializer = serializers.Repository

    def to_transfer_repo(self):
        """
        Converts the given database representation of a repository into a plugin repository transfer
        object, including any other fields that need to be included.

        Note: In the transfer unit, the repo_id is accessed with obj.id for backwards compatability.

        :return: transfer object used in many plugin API calls
        :rtype:  pulp.plugins.model.Repository}
        """
        r = plugin_repo(self.repo_id, self.display_name, self.description, self.notes,
                        content_unit_counts=self.content_unit_counts,
                        last_unit_added=self.last_unit_added,
                        last_unit_removed=self.last_unit_removed, repo_obj=self)
        return r

    def update_from_delta(self, repo_delta):
        """
        Update the repository's fields from a delta. Keys that are not fields will be ignored.

        :param delta: key value pairs that represent the new values
        :type  delta: dict
        """

        # Notes is done seperately to only change notes fields that are specified. If a notes
        # field is set to None, remove it.
        if 'notes' in repo_delta:
            for key, value in repo_delta.pop('notes').items():
                if value is None:
                    self.notes.pop(key)
                else:
                    self.notes[key] = value

        # These keys may not be changed.
        prohibited = ['content_unit_counts', 'repo_id', 'last_unit_added', 'last_unit_removed']
        [setattr(self, key, value) for key, value in repo_delta.items() if key not in prohibited]


class RepositoryContentUnit(AutoRetryDocument):
    """
    Represents the link between a repository and the units associated with it.

    Defines the schema for the documents in repo_content_units collection.

    :ivar repo_id: string representation of the repository id
    :type repo_id: mongoengine.StringField
    :ivar unit_id: string representation of content unit id
    :type unit_id: mongoengine.StringField
    :ivar unit_type_id: string representation of content unit type
    :type unit_type_id: mongoengine.StringField
    :ivar created: ISO8601 representation of the time the association was created
    :type created: pulp.server.db.fields.ISO8601StringField
    :ivar updated: ISO8601 representation of last time a copy, sync, or upload ensured that
                   the association existed
    :type updated: pulp.server.db.fields.ISO8601StringField
    :ivar _ns: The namespace field (Deprecated), reading
    :type _ns: mongoengine.StringField
    """

    repo_id = StringField(required=True)
    unit_id = StringField(required=True)
    unit_type_id = StringField(required=True)

    created = ISO8601StringField(
        required=True,
        default=lambda: dateutils.format_iso8601_utc_timestamp(
            dateutils.now_utc_timestamp())
    )
    updated = ISO8601StringField(
        required=True,
        default=lambda: dateutils.format_iso8601_utc_timestamp(
            dateutils.now_utc_timestamp())
    )

    # For backward compatibility
    _ns = StringField(default='repo_content_units')

    meta = {'collection': 'repo_content_units',
            'allow_inheritance': False,
            'indexes': [
                {
                    'fields': ['repo_id', 'unit_type_id', 'unit_id'],
                    'unique': True
                },
                {
                    # Used for reverse lookup of units to repositories
                    'fields': ['unit_id']
                }
            ]}


class Importer(AutoRetryDocument):
    """
    Defines schema for an Importer in the `repo_importers` collection.
    """
    repo_id = StringField(required=True)
    importer_type_id = StringField(required=True)
    config = DictField()
    scratchpad = DictField(default=None)
    last_sync = ISO8601StringField()

    # For backward compatibility
    _ns = StringField(default='repo_importers')
    serializer = serializers.ImporterSerializer

    meta = {'collection': 'repo_importers',
            'allow_inheritance': False,
            'indexes': [{'fields': ['-repo_id', '-importer_type_id'], 'unique': True}],
            'queryset_class': CriteriaQuerySet}

    @classmethod
    def pre_delete(cls, sender, document, **kwargs):
        """
        Purge the lazy catalog of all entries for the importer being deleted.

        :param sender:   class of sender (unused)
        :type  sender:   object
        :param document: mongoengine document being deleted.
        :type  document: pulp.server.db.model.Importer
        """
        query_set = LazyCatalogEntry.objects(importer_id=str(document.id))
        _logger.debug(_('Deleting lazy catalog entries for the {repo} repository.').format(
            repo=document.repo_id))
        query_set.delete()

signals.pre_delete.connect(Importer.pre_delete, sender=Importer)


class ReservedResource(AutoRetryDocument):
    """
    Instances of this class represent resources that have been reserved.

    :ivar task_id:       The uuid of the task associated with this reservation
    :type task_id:       mongoengine.StringField
    :ivar worker_name:   The name of the worker associated with this reservation.
    :type worker_name:   mongoengine.StringField
    :ivar resource_id:   The name of the resource reserved for the task.
    :type resource_id:   mongoengine.StringField
    :ivar _ns: The namespace field (Deprecated), reading
    :type _ns: mongoengine.StringField
    """

    task_id = StringField(db_field='_id', primary_key=True)
    worker_name = StringField()
    resource_id = StringField()

    # For backward compatibility
    _ns = StringField(default='reserved_resources')

    meta = {'collection': 'reserved_resources',
            'indexes': ['-worker_name', '-resource_id'],
            'allow_inheritance': False}


class Worker(AutoRetryDocument):
    """
    Represents a worker.

    Defines the schema for the documents in the worker collection.

    :ivar name:    worker name, in the form of "worker_type@hostname"
    :type name:    mongoengine.StringField
    :ivar last_heartbeat:  A timestamp of the last heartbeat from the Worker
    :type last_heartbeat:  UTCDateTimeField
    """
    name = StringField(primary_key=True)
    last_heartbeat = UTCDateTimeField()

    # For backward compatibility
    _ns = StringField(default='workers')

    meta = {'collection': 'workers',
            'indexes': [],  # this is a small collection that does not need an index
            'allow_inheritance': False,
            'queryset_class': CriteriaQuerySet}

    @property
    def queue_name(self):
        """
        This property is a convenience for getting the queue_name that Celery assigns to this
        Worker.

        :return: The name of the queue that this Worker is uniquely subcribed to.
        :rtype:  basestring
        """
        return "%(name)s.dq" % {'name': self.name}


class MigrationTracker(AutoRetryDocument):
    """
    This is used to track state about our migrations package. There will be one object for each
    migration package in pulp.server.db.migrations, and we will track which migration version each
    of those packages have been advanced to.

    :ivar name:    Uniquely identifies the package, and is the name of the package
    :type name:    mongoengine.StringField
    :ivar version: The version that the migration package is currently at
    :type version: mongoengine.IntField
    :ivar _ns: The namespace field (Deprecated), reading
    :type _ns: mongoengine.StringField
    """

    name = StringField(unique=True, required=True)
    version = IntField(default=-1)
    # For backward compatibility
    _ns = StringField(default='migration_trackers')

    meta = {'collection': 'migration_trackers',
            'indexes': [],  # small collection, does not need an index
            'allow_inheritance': False}


class TaskStatus(AutoRetryDocument, ReaperMixin):
    """
    Represents a task.

    Defines the schema for the documents in task_status collection. The documents in this
    collection may be reaped, so it inherits from ReaperMixin.

    :ivar task_id:     identity of the task this status corresponds to
    :type task_id:     basestring
    :ivar worker_name: The name of the worker that the Task is in
    :type worker_name: basestring
    :ivar tags:        custom tags on the task
    :type tags:        list
    :ivar state:       state of callable in its lifecycle
    :type state:       basestring
    :ivar error: Any errors or collections of errors that occurred while this task was running
    :type error: dict (created from a PulpException)
    :ivar spawned_tasks: List of tasks that were spawned during the running of this task
    :type spawned_tasks: list of str
    :ivar progress_report: A report containing information about task's progress
    :type progress_report: dict
    :ivar task_type:   the fully qualified (package/method) type of the task
    :type task_type:   basestring
    :ivar start_time:  ISO8601 representation of the time the task started executing
    :type start_time:  basestring
    :ivar finish_time: ISO8601 representation of the time the task completed
    :type finish_time: basestring
    :ivar group_id:    The id used to identify which  group of tasks a task belongs to
    :type group_id:    uuid.UUID
    :ivar result:      return value of the callable, if any
    :type result:      any
    :ivar exception:   Deprecated. This is always None.
    :type exception:   None
    :ivar traceback:   Deprecated. This is always None.
    :type traceback:   None
    """

    task_id = StringField(required=True)
    worker_name = StringField()
    tags = ListField(StringField())
    state = StringField(choices=constants.CALL_STATES, default=constants.CALL_WAITING_STATE)
    error = DictField(default=None)
    spawned_tasks = ListField(StringField())
    progress_report = DictField()
    task_type = StringField()
    start_time = ISO8601StringField()
    finish_time = ISO8601StringField()
    result = DynamicField()
    group_id = UUIDField(default=None)

    # These are deprecated, and will always be None
    exception = StringField()
    traceback = StringField()

    # For backward compatibility
    _ns = StringField(default='task_status')

    meta = {'collection': 'task_status',
            'indexes': ['-tags', '-state', {'fields': ['-task_id'], 'unique': True}, '-group_id'],
            'allow_inheritance': False,
            'queryset_class': CriteriaQuerySet}

    def save_with_set_on_insert(self, fields_to_set_on_insert):
        """
        Save the current state of the TaskStatus to the database, using an upsert operation.
        The upsert operation will only set those fields if this becomes an insert operation,
        otherwise those fields will be ignored. This also validates the fields according to the
        schema above.

        This is required because the current mongoengine version we are using does not support
        upsert with set_on_insert through mongoengine queries. Once we update to the version
        which supports this, this method can be deleted and it's usages can be replaced
        with mongoengine upsert queries.

        :param fields_to_set_on_insert: A list of field names that should be updated with Mongo's
                                        $setOnInsert operator.
        :type  fields_to_set_on_insert: list
        """

        # If fields_to_set_on_insert is None or empty, just save
        if not fields_to_set_on_insert:
            self.save()
            return

        # This will be used in place of superclass' save method, so we need to call validate()
        # explicitly.
        self.validate()

        stuff_to_update = dict(copy.deepcopy(self._data))

        # Let's pop the $setOnInsert attributes out of the copy of self so that we can pass the
        # remaining attributes to the $set operator in the query below.
        set_on_insert = {}
        for field in fields_to_set_on_insert:
            set_on_insert[field] = stuff_to_update.pop(field)
        task_id = stuff_to_update.pop('task_id')

        update = {'$set': stuff_to_update,
                  '$setOnInsert': set_on_insert}
        TaskStatus._get_collection().update({'task_id': task_id}, update, upsert=True)

    @classmethod
    def post_save(cls, sender, document, **kwargs):
        """
        Send a taskstatus message on save.

        :param sender: class of sender (unused)
        :type  sender: class
        :param document: mongoengine document
        :type  document: mongoengine.Document

        """
        send_taskstatus_message(document, routing_key="tasks.%s" % document['task_id'])


signals.post_save.connect(TaskStatus.post_save, sender=TaskStatus)


class _ContentUnitNamedTupleDescriptor(object):
    """A descriptor used to dynamically generate and cache the namedtuple type for a ContentUnit

    The generated namedtuple is cached, keyed to the class for which it was generated, so
    this property will return the same namedtuple for each class that inherits an instance
    of this descriptor. Furthermore, the namedtuple cache behaves as a singleton, so all instances
    of this descriptor use the same shared cache.

    In the class scope, descriptor __set__ methods are not used by the type metaclass,
    so instances of this class should only be bound to names that LOOK_LIKE_CONSTANTS,
    effectively making this a lazily-evaluated read-only class property.

    """
    _cache = {}

    def __get__(self, obj, cls):
        if cls not in self._cache:
            self._cache[cls] = namedtuple(cls._content_type_id.default, cls.unit_key_fields)
        return self._cache[cls]


class ContentUnit(AutoRetryDocument):
    """
    The base class for all content units.

    All classes inheriting from this class must define a _content_type_id and unit_key_fields.

    _content_type_id must be of type mongoengine.StringField and have a default value of the string
    name of the content type.

    unit_key_fields must be a tuple of strings, each of which is a valid field name of the subcalss.

    :ivar id: content unit id
    :type id: mongoengine.StringField
    :ivar pulp_user_metadata: Bag of User supplied data to go along with this unit
    :type pulp_user_metadata: mongoengine.DictField
    :ivar _last_updated: last time this unit was updated (since epoch, zulu time)
    :type _last_updated: mongoengine.IntField
    :ivar _storage_path: The absolute path to associated content files.
    :type _storage_path: mongoengine.StringField
    """

    id = StringField(primary_key=True, default=lambda: str(uuid.uuid4()))
    pulp_user_metadata = DictField()
    _last_updated = IntField(required=True)
    _storage_path = StringField()

    meta = {
        'abstract': True,
    }

    NAMED_TUPLE = _ContentUnitNamedTupleDescriptor()

    @classmethod
    def attach_signals(cls):
        """
        Attach the signals to this class.

        This is provided as a class method so it can be called on subclasses
        and all the correct signals will be applied.
        """
        signals.pre_save.connect(cls.pre_save_signal, sender=cls)

    @classmethod
    def validate_model_definition(cls):
        """
        Validate that all subclasses of ContentType define required fields correctly.

        Ensure a field named `_content_type_id` is defined and raise a ValidationError if not. Each
        subclass of ContentUnit must have the content type id stored in the `_content_type_id`
        field as a StringField. The field must be marked as required and have a default set. For
        example:

           _content_type_id = StringField(required=True, default='rpm')

        Ensure a field named `unit_key_fields` is defined and raise a ValidationError if not. Each
        subclass of ContentUnit must have the content type id stored in the `unit_key_fields`
        field as a tuple and must not be empty.

           unit_key_fields = ('author', 'name', 'version')

        :raises: PLP0035 if a field or attribute is incorrectly defined
        """
        # Validate the 'unit_key_fields' attribute

        if not hasattr(cls, 'unit_key_fields'):
            msg = _("The class %(class_name)s must define a 'unit_key_fields' attribute")
            _logger.error(msg, {'class_name': cls.__name__})
            raise exceptions.PulpCodedException(error_codes.PLP0035, class_name=cls.__name__,
                                                field_name='unit_key_fields')
        if not isinstance(cls.unit_key_fields, tuple):
            msg = _("The class %(class_name)s must define 'unit_key_fields' to be a tuple")
            _logger.error(msg, {'class_name': cls.__name__})
            raise exceptions.PulpCodedException(error_codes.PLP0035, class_name=cls.__name__,
                                                field_name='unit_key_fields')
        if len(cls.unit_key_fields) == 0:
            msg = _("The field 'unit_key_fields' on class %(class_name)s must have length > 0")
            _logger.error(msg, {'class_name': cls.__name__})
            raise exceptions.PulpCodedException(error_codes.PLP0035, class_name=cls.__name__,
                                                field_name='unit_key_fields')

        # Validate the '_content_type_id' field
        if not hasattr(cls, '_content_type_id'):
            msg = _("The class %(class_name)s must define a '_content_type_id' attribute")
            _logger.error(msg, {'class_name': cls.__name__})
            raise exceptions.PulpCodedException(error_codes.PLP0035, class_name=cls.__name__,
                                                field_name='_content_type_id')
        if not isinstance(cls._content_type_id, StringField):
            msg = _("The class %(class_name)s must define '_content_type_id' to be a StringField")
            _logger.error(msg, {'class_name': cls.__name__})
            raise exceptions.PulpCodedException(error_codes.PLP0035, class_name=cls.__name__,
                                                field_name='_content_type_id')
        if cls._content_type_id.default is None:
            msg = _("The class %(class_name)s must define a default value "
                    "for the '_content_type_id' field")
            _logger.error(msg, {'class_name': cls.__name__})
            raise exceptions.PulpCodedException(error_codes.PLP0035, class_name=cls.__name__,
                                                field_name='_content_type_id')
        if cls._content_type_id.required is False:
            msg = _("The class %(class_name)s must require the '_content_type_id' field")
            _logger.error(msg, {'class_name': cls.__name__})
            raise exceptions.PulpCodedException(error_codes.PLP0035, class_name=cls.__name__,
                                                field_name='_content_type_id')

    @classmethod
    def pre_save_signal(cls, sender, document, **kwargs):
        """
        The signal that is triggered before a unit is saved, this is used to
        support the legacy behavior of generating the unit id and setting
        the _last_updated timestamp

        :param sender: sender class
        :type sender: object
        :param document: Document that sent the signal
        :type document: ContentUnit
        """
        document._last_updated = dateutils.now_utc_timestamp()

    def get_repositories(self):
        """
        Get an iterable of Repository models for all the repositories that contain this unit

        :return: Repositories that contain this content unit
        :rtype: iterable of Repository
        """
        content_list = RepositoryContentUnit.objects(unit_id=self.id)
        id_list = [item.repo_id for item in content_list]
        return Repository.objects(repo_id__in=id_list)

    @property
    def storage_path(self):
        """
        The content storage path.

        :return: The absolute path to stored content.
        :rtype: str
        """
        return self._storage_path

    @property
    def unit_key(self):
        """
        Dictionary representation of the unit key
        """
        return dict((key, getattr(self, key)) for key in self.unit_key_fields)

    @property
    def unit_key_str(self):
        """
        The unit key represented as a string ordered by unit key fields alphabetically
        """
        return str(sorted([getattr(self, key) for key in self.unit_key_fields]))

    @property
    def unit_key_as_named_tuple(self):
        """
        The unit key represented as a named_tuple by field name
        """
        return self.NAMED_TUPLE(**self.unit_key)

    def to_id_dict(self):
        """
        Returns identity info as a dict.

        Returns a dict with the identity information (type ID and unit key) for this unit. The
        primary intention of this method is as a means to convert these units into a JSON
        serializable format.

        :return: Identity information (type ID and unit key)
        :rtype: dict
        """

        return {'type_id': self._content_type_id, 'unit_key': self.unit_key}

    @property
    def type_id(self):
        """
        Backwards compatible interface for _content_type_id

        The pre-mongoengine units used type_id to track what is stored in _content_type_id. This
        provides internal backwards compatibility allowing code to not be updated until all models
        are converted to mongoengine and able to use the new name exclusively.

        This should be removed once the old, non-mongoengine code paths are removed.
        """
        return self._content_type_id

    def __hash__(self):
        """
        This should provide a consistent and unique hash where units of the same
        type and the same unit key will get the same hash value.
        """
        return hash(self._content_type_id + self.unit_key_str)


class FileContentUnit(ContentUnit):
    """
    A content unit representing content that is of type *file*.

    :ivar downloaded: Indicates whether all of the files associated with the
        unit have been downloaded.
    :type downloaded: bool
    """

    downloaded = BooleanField(default=True)

    meta = {
        'abstract': True,
        'indexes': [
            'downloaded'
        ]
    }

    def __init__(self, *args, **kwargs):
        super(FileContentUnit, self).__init__(*args, **kwargs)
        self._storage_path = FileStorage.get_path(self)

    @property
    def storage_path(self):
        """
        The content storage path.

        :return: The absolute path to stored content.
        :rtype: str
        """
        return self._storage_path

    @storage_path.setter
    def storage_path(self, path):
        """
        Set the storage path.
        This is a total hack to support existing single-file units with a
        _storage_path that includes the file name.

        :param path: A relative path.
        :rtype path: str
        """
        if os.path.isabs(path):
            raise ValueError(_('must be relative path'))
        _dir = FileStorage.get_path(self)
        self._storage_path = os.path.join(_dir, path)

    def list_files(self):
        """
        List absolute paths to files associated with this unit.
        This *must* be overridden by multi-file unit subclasses.

        :return: A list of absolute file paths.
        :rtype: list
        """
        if not os.path.isdir(self._storage_path):
            return [self._storage_path]
        else:
            return []

    def import_content(self, path, location=None):
        """
        Import a content file into platform storage.
        The (optional) *location* may be used to specify a path within the unit
        storage where the content is to be stored.
        For example:
          import_content('/tmp/file') will store 'file' at: _storage_path
          import_content('/tmp/file', 'a/b/c) will store 'file' at: _storage_path/a/b/c

        :param path: The absolute path to the file to be imported.
        :type path: str
        :param location: The (optional) location within the unit storage path
            where the content is to be stored.
        :type location: str

        :raises PulpCodedException: PLP0036 if the unit has not been saved.
        :raises PulpCodedException: PLP0037 if *path* is not an existing file.
        """
        if not self._last_updated:
            raise exceptions.PulpCodedException(error_code=error_codes.PLP0036)
        if not os.path.isfile(path):
            raise exceptions.PulpCodedException(error_code=error_codes.PLP0037, path=path)
        with FileStorage() as storage:
            storage.put(self, path, location)


class SharedContentUnit(ContentUnit):
    """
    A content unit representing content that is stored in a
    shared storage facility.
    """

    meta = {
        'abstract': True,
    }

    @property
    def storage_provider(self):
        """
        The storage provider.
        This defines the storage mechanism and qualifies the storage_id.

        :return: The storage provider.
        :rtype: str
        """
        raise NotImplementedError()

    @property
    def storage_id(self):
        """
        The identifier for the shared storage location.

        :return: An identifier for shared storage.
        :rtype: str
        """
        raise NotImplementedError()

    @classmethod
    def pre_save_signal(cls, sender, document, **kwargs):
        """
        The signal that is triggered before a unit is saved.
        Set the _storage_path on the document and add the symbolic link.

        :param sender: sender class
        :type sender: object
        :param document: Document that sent the signal
        :type document: SharedContentUnit
        """
        super(SharedContentUnit, cls).pre_save_signal(sender, document, **kwargs)
        with SharedStorage(document.storage_provider, document.storage_id) as storage:
            document._storage_path = storage.link(document)


class CeleryBeatLock(AutoRetryDocument):
    """
    Single document collection which gives information about the current celerybeat lock.

    :ivar celerybeat_name: string representing the celerybeat instance name
    :type celerybeat_name: basestring
    :ivar timestamp: The timestamp(UTC) at which lock is acquired
    :type timestamp: datetime.datetime
    :ivar lock: A unique key set to "locked" when lock is acquired.
    :type lock: basestring
    :ivar _ns: (Deprecated), Contains the name of the collection this model represents
    :type _ns: mongoengine.StringField
    """
    celerybeat_name = StringField(required=True)
    timestamp = UTCDateTimeField(required=True)
    lock = StringField(required=True, default="locked", unique=True)

    # For backward compatibility
    _ns = StringField(default='celery_beat_lock')


class LazyCatalogEntry(AutoRetryDocument):
    """
    A catalog of content that can be downloaded by the specified plugin.

    :ivar path: The content unit storage path.
    :type path: str
    :ivar importer_id: The ID of the plugin that contributed the catalog entry.
        This plugin participates in the downloading of content when requested by the streamer.
    :type importer_id: str
    :ivar unit_id: The associated content unit ID.
    :type unit_id: str
    :ivar unit_type_id: The associated content unit type.
    :type unit_type_id: str
    :ivar url: The *real* download URL.
    :type url: str
    :ivar checksum: The checksum of the file associated with the
        content unit. Used for validation.
    :type checksum: str
    :ivar checksum_algorithm: The algorithm used to generate the checksum.
    :type checksum_algorithm: str
    :ivar revision: The revision is used to group collections of entries.
    :type revision: int
    :ivar data: Arbitrary information stored with the entry.
        Managed by the plugin.
    :type data: dict
    """

    ALG_REGEX = r'(md5|sha1|sha224|sha256|sha384|sha512)'

    meta = {
        'collection': 'lazy_content_catalog',
        'allow_inheritance': False,
        'indexes': [
            'importer_id',
            {
                'fields': [
                    '-path',
                    '-importer_id',
                    '-revision',
                ],
                'unique': True
            },
        ],
    }

    # For backward compatibility
    _ns = StringField(default=meta['collection'])

    path = StringField(required=True)
    importer_id = StringField(required=True)
    unit_id = StringField(required=True)
    unit_type_id = StringField(required=True)
    url = StringField(required=True)
    checksum = StringField()
    checksum_algorithm = StringField(regex=ALG_REGEX)
    revision = IntField(default=0)
    data = DictField()

    def save_revision(self):
        """
        Add the entry using the next revision number.
        Previous revisions are deleted.
        """
        revisions = set([0])
        query = dict(
            unit_id=self.unit_id,
            unit_type_id=self.unit_type_id,
            importer_id=self.importer_id)
        # Find revisions
        qs = LazyCatalogEntry.objects.filter(**query)
        for revision in qs.distinct('revision'):
            revisions.add(revision)
        # Add new revision
        last_revision = sorted(revisions, reverse=True)[0]
        self.revision = last_revision + 1
        self.save()
        # Delete previous revisions
        qs = LazyCatalogEntry.objects.filter(revision__in=revisions, **query)
        qs.delete()


class DeferredDownload(AutoRetryDocument):
    """
    A collection of units that have been handled by the streamer in the
    passive lazy workflow that Pulp should download.

    :ivar unit_id:      The associated content unit ID.
    :type unit_id:      str
    :ivar unit_type_id: The associated content unit type.
    :type unit_type_id: str
    """
    meta = {
        'collection': 'deferred_download',
        'indexes': [
            {
                'fields': ['unit_id', 'unit_type_id'],
                'unique': True
            }
        ]
    }

    unit_id = StringField(required=True)
    unit_type_id = StringField(required=True)

    # For backward compatibility
    _ns = StringField(default='deferred_download')


class User(AutoRetryDocument):
    """
    :ivar login: user's login name, must be unique for each user
    :type login: basestring
    :ivar name: user's full name
    :type name: basestring
    :ivar password: encrypted password for login credentials
    :type password: basestring
    :ivar roles: list of roles user belongs to
    :type roles: list of str
    :ivar _ns: (Deprecated), Contains the name of the collection this model represents
    :type _ns: mongoengine.StringField
    """

    login = StringField(required=True, regex=r'^[.\-_A-Za-z0-9]+$')
    name = StringField()
    password = StringField()
    roles = ListField(StringField())

    # For backward compatibility
    _ns = StringField(default='users')

    meta = {'collection': 'users',
            'allow_inheritance': False,
            'indexes': ['-roles', {'fields': ['-login', '-name'], 'unique': True}],
            'queryset_class': CriteriaQuerySet}

    serializer = serializers.User

    def is_superuser(self):
        """
        Return True if the user with given login is a super user

        :return: True if the user is a super user, False otherwise
        :rtype:  bool
        """
        return SUPER_USER_ROLE in self.roles

    def set_password(self, plain_password):
        """
        Sets the user's password to a hashed version of the plain_password. This does not save the
        object.

        :param plain_password: plain password, not hashed.
        :type  plain_password: str

        :raises pulp_exceptions.InvalidValue: if password is not a string
        """
        if plain_password is not None and not isinstance(plain_password, basestring):
            raise exceptions.InvalidValue('password')
        self.password = self._hash_password(plain_password)

    def check_password(self, plain_password):
        """
        Checks a plaintext password against the hashed password stored on the User object.

        :param plain_password: plaintext password to check against the stored hashed password
        :type  plain_password: str

        :return: True if password is correct, False otherwise
        :rtype:  bool
        """
        salt, hashed_password = self.password.split(",")
        salt = salt.decode("base64")
        hashed_password = hashed_password.decode("base64")
        pbkdbf = self._pbkdf_sha256(plain_password, salt, PASSWORD_ITERATIONS)
        return hashed_password == pbkdbf

    def _hash_password(self, plain_password):
        """
        Creates a hashed password from a plaintext password.

        _hash_password, check_password, _random_bytes, and _pbkdf_sha256 were taken from this
        stackoverflow.com : http://tinyurl.com/2f6gx7s

        :param plain_password: plaintext password to be hashed
        :type  plain_password: str

        :return: salt concatenated with the hashed password
        :rtype:  str
        """
        salt = self._random_bytes(8)  # 64 bits
        hashed_password = self._pbkdf_sha256(str(plain_password), salt, PASSWORD_ITERATIONS)
        return salt.encode("base64").strip() + "," + hashed_password.encode("base64").strip()

    def _random_bytes(self, num_bytes):
        """
        Generate a string of random characters of the specified length.

        :param num_bytes: number of bytes (characters) to generate
        :type  num_bytes: int

        :return: string of random characters with length <num_bytes>
        :rtype:  str
        """
        return "".join(chr(random.randrange(256)) for i in xrange(num_bytes))

    def _pbkdf_sha256(self, password, salt, iterations):
        """
        Apply the salt to the password some number of times to increase randomness.

        :param password: plaintext password
        :type  password: str
        :param salt: random set of characters to encode the password
        :type  salt: str
        :param iterations: number of times to apply the salt
        :type  iterations: int

        :return: hashed password
        :rtype:  str
        """
        result = password
        for i in xrange(iterations):
            result = HMAC(result, salt, digestmod).digest()  # use HMAC to apply the salt
        return result


class Distributor(AutoRetryDocument):
    """
    Defines schema for a Distributor in the 'repo_distributors' collection.
    """
    repo_id = StringField(required=True)
    distributor_id = StringField(required=True, regex=r'^[\-_A-Za-z0-9]+$')
    distributor_type_id = StringField(required=True)
    config = DictField()
    auto_publish = BooleanField(default=False)
    last_publish = UTCDateTimeField()
    scratchpad = DictField()

    _ns = StringField(default='repo_distributors')
    serializer = serializers.Distributor

    meta = {'collection': 'repo_distributors',
            'allow_inheritance': False,
            'indexes': [{'fields': ['-repo_id', '-distributor_id'], 'unique': True}],
            'queryset_class': CriteriaQuerySet}

    @property
    def resource_tag(self):
        """
        :return: a globally unique identifier for the repo and distributor that
                 can be used in cross-type comparisons.
        :rtype:  basestring
        """
        return 'pulp:distributor:{0}:{1}'.format(self.repo_id, self.distributor_id)


class SystemUser(object):
    """
    Singleton user class that represents the "system" user (i.e. no user).

    The entire point of this singleton class is that you can generate any number of new ones, and
    if it is initialized with the same args, then SystemUser(same_args) is SystemUser(same_args)
    returns True.

    This class cannot inherrit from the Users mongoengine document because the metaclasss
    does not play well with the mongoengine metaclasses. Fortunately, the only functionality
    required is access to user instance variables.

    :ivar login: login of the system user
    :type login: str
    :ivar password: Password of the system user, is always None
    :type password: NoneType
    :ivar roles: roles associated with the system user, is always empty
    :type roles: list
    :ivar id: id of the system user
    :type id: str
    :ivar _id: id of the system user
    :type _id: str
    """

    __metaclass__ = Singleton

    def __init__(self):
        """
        Initialize a system user.
        """
        self.login = SYSTEM_LOGIN
        self.password = None
        self.name = SYSTEM_LOGIN
        self.roles = []
        self._id = self.id = SYSTEM_ID<|MERGE_RESOLUTION|>--- conflicted
+++ resolved
@@ -8,12 +8,7 @@
 from hmac import HMAC
 
 from mongoengine import (BooleanField, DictField, Document, DynamicField, IntField,
-<<<<<<< HEAD
-                         ListField, StringField, UUIDField, ValidationError,
-                         QuerySetNoCache)
-=======
                          ListField, StringField, UUIDField, ValidationError, QuerySetNoCache)
->>>>>>> f21e76cb
 from mongoengine import signals
 
 from pulp.common import constants, dateutils, error_codes
