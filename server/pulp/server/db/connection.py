# -*- coding: utf-8 -*-

import itertools
import logging
import ssl
import time
from gettext import gettext as _

import pymongo
from pymongo.collection import Collection
from pymongo.errors import AutoReconnect
from pymongo.son_manipulator import NamespaceInjector

from pulp.server import config
from pulp.server.compat import wraps
from pulp.server.exceptions import PulpException


_CONNECTION = None
_DATABASE = None
_DEFAULT_MAX_POOL_SIZE = 10
# please keep this in X.Y.Z format, with only integers.
# see version.cpp in mongo source code for version format info.
MONGO_MINIMUM_VERSION = "2.4.0"


_logger = logging.getLogger(__name__)


def initialize(name=None, seeds=None, max_pool_size=None, replica_set=None, max_timeout=32):
    """
    Initialize the connection pool and top-level database for pulp.

    :param max_timeout: the maximum number of seconds to wait between
                        connection retries
    :type  max_timeout: int
    """
    global _CONNECTION, _DATABASE

    try:
        connection_kwargs = {}

        if name is None:
            name = config.config.get('database', 'name')

        if seeds is None:
            seeds = config.config.get('database', 'seeds')

        if max_pool_size is None:
            # we may want to make this configurable, but then again, we may not
            max_pool_size = _DEFAULT_MAX_POOL_SIZE
        connection_kwargs['max_pool_size'] = max_pool_size

        if replica_set is None:
            if config.config.has_option('database', 'replica_set'):
                replica_set = config.config.get('database', 'replica_set')

        if replica_set is not None:
            connection_kwargs['replicaset'] = replica_set

        # Process SSL settings
        if config.config.getboolean('database', 'ssl'):
            connection_kwargs['ssl'] = True
            ssl_keyfile = config.config.get('database', 'ssl_keyfile')
            ssl_certfile = config.config.get('database', 'ssl_certfile')
            if ssl_keyfile:
                connection_kwargs['ssl_keyfile'] = ssl_keyfile
            if ssl_certfile:
                connection_kwargs['ssl_certfile'] = ssl_certfile
            verify_ssl = config.config.getboolean('database', 'verify_ssl')
            connection_kwargs['ssl_cert_reqs'] = ssl.CERT_REQUIRED if verify_ssl else ssl.CERT_NONE
            connection_kwargs['ssl_ca_certs'] = config.config.get('database', 'ca_path')

        _logger.info("Attempting Database connection with seeds = %s" % seeds)
        _logger.info('Connection Arguments: %s' % connection_kwargs)

        # Wait until the Mongo database is available
        mongo_retry_timeout_seconds_generator = itertools.chain([1, 2, 4, 8, 16], itertools.repeat(32))
        while True:
            try:
                _CONNECTION = pymongo.MongoClient(seeds, **connection_kwargs)
            except pymongo.errors.ConnectionFailure as e:
                next_delay = min(_MONGO_RETRY_TIMEOUT_SECONDS_GENERATOR.next(), max_timeout)
                msg = _(
                    "Could not connect to MongoDB at %(url)s:\n%(e)s\n... Waiting "
                    "%(retry_timeout)s seconds and trying again.")
                _logger.error(msg % {'retry_timeout': next_delay, 'url': seeds, 'e': str(e)})
            else:
                break
            time.sleep(next_delay)

        # Decorate the methods that actually send messages to the db over the
        # network. These are the methods that call start_request, and the
        # decorator causes them call an corresponding end_request
        _CONNECTION._send_message = _end_request_decorator(_CONNECTION._send_message)
        _CONNECTION._send_message_with_response = _end_request_decorator(_CONNECTION._send_message_with_response)

        _DATABASE = getattr(_CONNECTION, name)

        # If username & password have been specified in the database config,
        # attempt to authenticate to the database
<<<<<<< HEAD
        username = config.config.get('database', 'username')
        password = config.config.get('database', 'password')
        if username and password:
            _log.debug('Database authentication enabled, attempting username/password'
=======
        if config.config.has_option('database', 'username') and \
                config.config.has_option('database', 'password'):
            username = config.config.get('database', 'username')
            password = config.config.get('database', 'password')
            _logger.debug('Database authentication enabled, attempting username/password'
>>>>>>> 5be3e379
                       ' authentication.')
            _DATABASE.authenticate(username, password)
        elif (username and not password) or (password and not username):
            raise Exception("The server config specified username/password authentication but "
                            "is missing either the username or the password")

        _DATABASE.add_son_manipulator(NamespaceInjector())

        # Query the collection names to ensure that we are authenticated properly
        _logger.debug("Querying the database to validate the connection.")
        _DATABASE.collection_names()

        db_version = _CONNECTION.server_info()['version']
        _logger.info(_("Mongo database for connection is version %s") % db_version)

        db_version_tuple = tuple(db_version.split("."))
        db_min_version_tuple = tuple(MONGO_MINIMUM_VERSION.split("."))
        if db_version_tuple < db_min_version_tuple:
            raise RuntimeError(_("Pulp requires Mongo version %s, but DB is reporting version %s") %
                               (MONGO_MINIMUM_VERSION, db_version))

        _logger.debug("Database connection established with: seeds = %s, name = %s" % (seeds, name))

    except Exception, e:
        _logger.critical('Database initialization failed: %s' % str(e))
        _CONNECTION = None
        _DATABASE = None
        raise

# -- collection wrapper class --------------------------------------------------

class PulpCollectionFailure(PulpException):
    """
    Exceptions generated by the PulpCollection class
    """


def _retry_decorator(full_name=None, retries=0):
    """
    Collection instance method decorator providing retry support for pymongo
    AutoReconnect exceptions
    :param full_name: the full name of the database collection
    :type  full_name: str
    :param retries: the number of times to retry the operation before allowing
                    the exception to blow the stack
    :type  retries: int
    """

    def _decorator(method):

        @wraps(method)
        def retry(*args, **kwargs):

            tries = 0

            while tries <= retries:

                try:
                    return method(*args, **kwargs)

                except AutoReconnect:
                    tries += 1

                    _logger.warn(_('%(method)s operation failed on %(name)s: tries remaining: %(tries)d') %
                              {'method': method.__name__, 'name': full_name,
                               'tries': retries - tries + 1})

                    if tries <= retries:
                        time.sleep(0.3)

            raise PulpCollectionFailure(
                _('%(method)s operation failed on %(name)s: database connection '
                  'still down after %(tries)d tries') %
                {'method': method.__name__, 'name': full_name, 'tries': (retries + 1)})

        return retry

    return _decorator


def _end_request_decorator(method):
    """
    Collection instance method decorator to automatically return the query
    socket to the connection pool once finished
    """

    @wraps(method)
    def _with_end_request(*args, **kwargs):
        try:
            return method(*args, **kwargs)
        finally:
            _CONNECTION.end_request()

    return _with_end_request


class PulpCollection(Collection):
    """
    pymongo.collection.Collection wrapper that provides support for retries when
    pymongo.errors.AutoReconnect exception is raised
    and automatically manages connection sockets for long-running and threaded
    applications
    """

    _decorated_methods = ('get_lasterror_options', 'set_lasterror_options', 'unset_lasterror_options',
                          'insert', 'save', 'update', 'remove', 'drop', 'find', 'find_one', 'count',
                          'create_index', 'ensure_index', 'drop_index', 'drop_indexes', 'reindex',
                          'index_information', 'options', 'group', 'rename', 'distinct', 'map_reduce',
                          'inline_map_reduce', 'find_and_modify')

    def __init__(self, database, name, create=False, retries=0, **kwargs):
        super(PulpCollection, self).__init__(database, name, create=create, **kwargs)

        self.retries = retries

        for m in self._decorated_methods:
            setattr(self, m, _retry_decorator(self.full_name, self.retries)(getattr(self, m)))

    def __getstate__(self):
        return {'name': self.name}

    def __setstate__(self, state):
        return get_collection(state['name'])

    def query(self, criteria):
        """
        Run a query with a Pulp custom query object
        :param criteria: Criteria object specifying the query to run
        :type  criteria: pulp.server.db.model.criteria.Criteria
        :return: pymongo cursor for the given query
        :rtype:  pymongo.cursor.Cursor
        """
        cursor = self.find(criteria.spec, fields=criteria.fields)

        if criteria.sort is not None:
            for entry in criteria.sort:
                cursor.sort(*entry)

        if criteria.skip is not None:
            cursor.skip(criteria.skip)

        if criteria.limit is not None:
            cursor.limit(criteria.limit)

        return cursor

# -- public --------------------------------------------------------------------

def get_collection(name, create=False):
    """
    Factory function to instantiate PulpConnection objects using configurable
    parameters.
    """
    global _DATABASE

    if _DATABASE is None:
        raise PulpCollectionFailure(_('Cannot get collection from uninitialized database'))

    retries = config.config.getint('database', 'operation_retries')
    return PulpCollection(_DATABASE, name, retries=retries, create=create)


def get_database():
    """
    :return: reference to the mongo database being used by the server
    :rtype:  pymongo.database.Database
    """
    return _DATABASE


def get_connection():
    """
    :return: reference to the mongo database connection being used by the server
    :rtype:  pymongo.connection.Connection
    """
    return _CONNECTION<|MERGE_RESOLUTION|>--- conflicted
+++ resolved
@@ -99,18 +99,10 @@
 
         # If username & password have been specified in the database config,
         # attempt to authenticate to the database
-<<<<<<< HEAD
         username = config.config.get('database', 'username')
         password = config.config.get('database', 'password')
         if username and password:
-            _log.debug('Database authentication enabled, attempting username/password'
-=======
-        if config.config.has_option('database', 'username') and \
-                config.config.has_option('database', 'password'):
-            username = config.config.get('database', 'username')
-            password = config.config.get('database', 'password')
             _logger.debug('Database authentication enabled, attempting username/password'
->>>>>>> 5be3e379
                        ' authentication.')
             _DATABASE.authenticate(username, password)
         elif (username and not password) or (password and not username):
