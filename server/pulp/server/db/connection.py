--- conflicted
+++ resolved
@@ -94,7 +94,7 @@
 
         shadow_connection_kwargs = copy.deepcopy(connection_kwargs)
         if connection_kwargs.get('password'):
-            shadow_connection_kwargs['password'] = '*'*len(shadow_connection_kwargs['password'])
+            shadow_connection_kwargs['password'] = '*' * len(shadow_connection_kwargs['password'])
         _logger.debug(_('Connection Arguments: %s') % shadow_connection_kwargs)
 
         # Wait until the Mongo database is available
@@ -186,20 +186,12 @@
     applications
     """
 
-<<<<<<< HEAD
-    _decorated_methods = (
-        'get_lasterror_options', 'set_lasterror_options', 'unset_lasterror_options', 'insert',
-        'save', 'update', 'remove', 'drop', 'find', 'find_one', 'count', 'create_index',
-        'ensure_index', 'drop_index', 'drop_indexes', 'reindex', 'index_information', 'options',
-        'group', 'rename', 'distinct', 'map_reduce', 'inline_map_reduce', 'find_and_modify')
-=======
     _decorated_methods = ('get_lasterror_options', 'set_lasterror_options',
                           'unset_lasterror_options', 'insert', 'save', 'update', 'remove', 'drop',
                           'find', 'find_one', 'count', 'create_index', 'ensure_index',
                           'drop_index', 'drop_indexes', 'reindex', 'index_information', 'options',
                           'group', 'rename', 'distinct', 'map_reduce', 'inline_map_reduce',
                           'find_and_modify')
->>>>>>> ae120e0b
 
     def __init__(self, database, name, create=False, **kwargs):
         super(PulpCollection, self).__init__(database, name, create=create, **kwargs)
