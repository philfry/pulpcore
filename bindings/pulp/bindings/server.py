from types import NoneType
import base64
import locale
import logging
import os
import urllib
try:
    import oauth2 as oauth
except ImportError:
    # python-oauth2 isn't available on RHEL 5.
    oauth = None

from M2Crypto import httpslib, m2, SSL

from pulp.bindings import exceptions
from pulp.bindings.responses import Response, Task
from pulp.common.compat import json
from pulp.common.constants import DEFAULT_CA_PATH
from pulp.common.util import ensure_utf_8, encode_unicode


class PulpConnection(object):
    """
    Stub for invoking methods against the Pulp server. By default, the
    constructor will assemble the necessary server component configured with
    the values provided. Instead of this behavior, the server_wrapper
    parameter can be used to pass in another mechanism to make the actual
    call to the server. The likely use of this is a duck-typed mock object
    for unit testing purposes.
    """

    def __init__(self,
                 host,
                 port=443,
                 path_prefix='/pulp/api',
                 timeout=120,
                 logger=None,
                 api_responses_logger=None,
                 username=None,
                 password=None,
                 oauth_key=None,
                 oauth_secret=None,
                 oauth_user='admin',
                 cert_filename=None,
                 server_wrapper=None,
                 verify_ssl=True,
                 ca_path=DEFAULT_CA_PATH):

        self.host = host
        self.port = port
        self.path_prefix = path_prefix
        self.timeout = timeout

        self.log = logger or logging.getLogger(__name__)
        self.api_responses_logger = api_responses_logger

        # Credentials
        self.username = username
        self.password = password
        self.cert_filename = cert_filename
        self.oauth_key = oauth_key
        self.oauth_secret = oauth_secret
        self.oauth_user = oauth_user

        # Locale
        default_locale = locale.getdefaultlocale()[0]
        if default_locale:
            default_locale = default_locale.lower().replace('_', '-')
        else:
            default_locale = 'en-us'

        # Headers
        self.headers = {'Accept': 'application/json',
                        'Accept-Language': default_locale,
                        'Content-Type': 'application/json'}

        # Server Wrapper
        if server_wrapper:
            self.server_wrapper = server_wrapper
        else:
            self.server_wrapper = HTTPSServerWrapper(self)

        # SSL validation settings
        self.verify_ssl = verify_ssl
        self.ca_path = ca_path

<<<<<<< HEAD
    def DELETE(self, path, body=None, log_request_body=True, queries=()):
        return self._request('DELETE', path, queries, body=body, log_request_body=log_request_body)
=======
    def DELETE(self, path, body=None, log_request_body=True, ignore_prefix=False):
        return self._request('DELETE', path, body=body, log_request_body=log_request_body,
                             ignore_prefix=ignore_prefix)
>>>>>>> 5e8fb60c

    def GET(self, path, queries=(), ignore_prefix=False):
        return self._request('GET', path, queries, ignore_prefix=ignore_prefix)

    def HEAD(self, path, ignore_prefix=False):
        return self._request('HEAD', path, ignore_prefix=ignore_prefix)

    def POST(self, path, body=None, ensure_encoding=True, log_request_body=True,
             ignore_prefix=False):
        return self._request('POST', path, body=body, ensure_encoding=ensure_encoding,
                             log_request_body=log_request_body, ignore_prefix=ignore_prefix)

    def PUT(self, path, body, ensure_encoding=True, log_request_body=True, ignore_prefix=False):
        return self._request('PUT', path, body=body, ensure_encoding=ensure_encoding,
                             log_request_body=log_request_body, ignore_prefix=ignore_prefix)

    # protected request utilities ---------------------------------------------

    def _request(self, method, path, queries=(), body=None, ensure_encoding=True,
                 log_request_body=True, ignore_prefix=False):
        """
        make a HTTP request to the pulp server and return the response

        :param method:  name of an HTTP method such as GET, POST, PUT, HEAD
                        or DELETE
        :type  method:  basestring

        :param path:    URL for this request
        :type  path:    basestring

        :param queries: mapping object or a sequence of 2-element tuples,
                        in either case representing key-value pairs to be used
                        as query parameters on the URL.
        :type  queries: mapping object or sequence of 2-element tuples

        :param body:    Data structure that will be JSON serialized and send as
                        the request's body.
        :type  body:    Anything that is JSON-serializable.

        :param ensure_encoding: toggle proper string encoding for the body
        :type ensure_encoding: bool

        :param log_request_body: Toggle logging of the request body, defaults to true
        :type log_request_body: bool

        :param ignore_prefix: when building the url, disregard the self.path_prefix
        :type  ignore_prefix: bool

        :return:    Response object
        :rtype:     pulp.bindings.responses.Response

        :raises:    ConnectionException or one of the RequestExceptions
                    (depending on response codes) in case of unsuccessful
                    request
        """
        url = self._build_url(path, queries, ignore_prefix)
        if ensure_encoding:
            body = self._process_body(body)
        if not isinstance(body, (NoneType, basestring)):
            body = json.dumps(body)
        self.log.debug('sending %s request to %s' % (method, url))

        response_code, response_body = self.server_wrapper.request(method, url, body)

        if self.api_responses_logger:
            if log_request_body:
                self.api_responses_logger.info(
                    '%s request to %s with parameters %s' % (method, url, body))
            else:
                self.api_responses_logger.info(
                    '%s request to %s' % (method, url))
            self.api_responses_logger.info("Response status : %s \n" % response_code)
            self.api_responses_logger.info(
                "Response body :\n %s\n" % json.dumps(response_body, indent=2))

        if response_code >= 300:
            self._handle_exceptions(response_code, response_body)
        elif response_code == 200 or response_code == 201:
            body = response_body
        elif response_code == 202:
            if isinstance(response_body, list):
                body = [Task(t) for t in response_body]
            else:
                body = Task(response_body)

        return Response(response_code, body)

    def _process_body(self, body):
        """
        Process the request body, ensuring the proper encoding.
        @param body: request body to process
        @return: properly encoded request body
        """
        if isinstance(body, (list, set, tuple)):
            return [self._process_body(b) for b in body]
        elif isinstance(body, dict):
            return dict((self._process_body(k), self._process_body(v)) for k, v in body.items())
        return ensure_utf_8(body)

    def _handle_exceptions(self, response_code, response_body):

        code_class_mappings = {400: exceptions.BadRequestException,
                               401: exceptions.PermissionsException,
                               404: exceptions.NotFoundException,
                               409: exceptions.ConflictException}

        if response_code not in code_class_mappings:

            # Apache errors are simply strings as compared to Pulp's dicts,
            # so differentiate based on that so we don't get a parse error

            if isinstance(response_body, basestring):
                raise exceptions.ApacheServerException(response_body)
            else:
                raise exceptions.PulpServerException(response_body)

        else:
            raise code_class_mappings[response_code](response_body)

    def _build_url(self, path, queries, ignore_prefix):
        """
        Takes a relative path and query parameters, combines them with the
        base path, and returns the result. Handles utf-8 encoding as necessary.

        :param path:    relative path for this request, relative to
                        self.base_prefix. NOTE: if this parameter starts with a
                        leading '/', this method will strip it and treat it as
                        relative. That is not a standards-compliant way to
                        combine path segments, so be aware.
        :type  path:    basestring

        :param queries: mapping object or a sequence of 2-element tuples,
                        in either case representing key-value pairs to be used
                        as query parameters on the URL.
        :type  queries: mapping object or sequence of 2-element tuples
        :param ignore_prefix: when building the url, disregard the self.path_prefix
        :type  ignore_prefix: bool

        :return:    path that is a composite of self.path_prefix, path, and
                    queries. May be relative or absolute depending on the nature
                    of self.path_prefix
        """
        # build the request url from the path and queries dict or tuple
        if not path.startswith(self.path_prefix) and not ignore_prefix:
            if path.startswith('/'):
                path = path[1:]
            path = '/'.join((self.path_prefix, path))
            # Check if path is ascii and uses appropriate characters,
            # else convert to binary or unicode as necessary.
        try:
            path = urllib.quote(str(path))
        except UnicodeEncodeError:
            path = urllib.quote(path.encode('utf-8'))
        except UnicodeDecodeError:
            path = urllib.quote(path.decode('utf-8'))
        queries = urllib.urlencode(queries)
        if queries:
            path = '?'.join((path, queries))
        return path


class HTTPSServerWrapper(object):
    """
    Used by the PulpConnection class to make an invocation against the server.
    This abstraction is used to simplify mocking. In this implementation, the
    intricacies (read: ugliness) of invoking and getting the response from
    the HTTPConnection class are hidden in favor of a simpler API to mock.
    """

    def __init__(self, pulp_connection):
        """
        :param pulp_connection: A pulp connection object.
        :type pulp_connection: PulpConnection
        """
        self.pulp_connection = pulp_connection

    def request(self, method, url, body):
        """
        Make the request against the Pulp server, returning a tuple of (status_code, respose_body).
        This method creates a new connection each time since HTTPSConnection has problems
        reusing a connection for multiple calls (as claimed by a prior comment in this module).

        :param method: The HTTP method to be used for the request (GET, POST, etc.)
        :type  method: str
        :param url:    The Pulp URL to make the request against
        :type  url:    str
        :param body:   The body to pass with the request
        :type  body:   str
        :return:       A 2-tuple of the status_code and response_body. status_code is the HTTP
                       status code (200, 404, etc.). If the server's response is valid json,
                       it will be parsed and response_body will be a dictionary. If not, it will be
                       returned as a string.
        :rtype:        tuple
        """
        headers = dict(self.pulp_connection.headers)  # copy so we don't affect the calling method

        # Despite the confusing name, 'sslv23' configures m2crypto to use any available protocol in
        # the underlying openssl implementation.
        ssl_context = SSL.Context('sslv23')
        # This restricts the protocols we are willing to do by configuring m2 not to do SSLv2.0 or
        # SSLv3.0. EL 5 does not have support for TLS > v1.0, so we have to leave support for
        # TLSv1.0 enabled.
        ssl_context.set_options(m2.SSL_OP_NO_SSLv2 | m2.SSL_OP_NO_SSLv3)

        if self.pulp_connection.verify_ssl:
            ssl_context.set_verify(SSL.verify_peer, depth=100)
            # We need to stat the ca_path to see if it exists (error if it doesn't), and if so
            # whether it is a file or a directory. m2crypto has different directives depending on
            # which type it is.
            if os.path.isfile(self.pulp_connection.ca_path):
                ssl_context.load_verify_locations(cafile=self.pulp_connection.ca_path)
            elif os.path.isdir(self.pulp_connection.ca_path):
                ssl_context.load_verify_locations(capath=self.pulp_connection.ca_path)
            else:
                # If it's not a file and it's not a directory, it's not a valid setting
                raise exceptions.MissingCAPathException(self.pulp_connection.ca_path)
        ssl_context.set_session_timeout(self.pulp_connection.timeout)

        if self.pulp_connection.username and self.pulp_connection.password:
            raw = ':'.join((self.pulp_connection.username, self.pulp_connection.password))
            encoded = base64.encodestring(raw)[:-1]
            headers['Authorization'] = 'Basic ' + encoded
        elif self.pulp_connection.cert_filename:
            ssl_context.load_cert(self.pulp_connection.cert_filename)

        # oauth configuration. This block is only True if oauth is not None, so it won't run on RHEL
        # 5.
        if self.pulp_connection.oauth_key and self.pulp_connection.oauth_secret and oauth:
            oauth_consumer = oauth.Consumer(
                self.pulp_connection.oauth_key,
                self.pulp_connection.oauth_secret)
            oauth_request = oauth.Request.from_consumer_and_token(
                oauth_consumer,
                http_method=method,
                http_url='https://%s:%d%s' % (self.pulp_connection.host, self.pulp_connection.port,
                                              url))
            oauth_request.sign_request(oauth.SignatureMethod_HMAC_SHA1(), oauth_consumer, None)
            oauth_header = oauth_request.to_header()
            # unicode header values causes m2crypto to do odd things.
            for k, v in oauth_header.items():
                oauth_header[k] = encode_unicode(v)
            headers.update(oauth_header)
            headers['pulp-user'] = self.pulp_connection.oauth_user

        connection = httpslib.HTTPSConnection(
            self.pulp_connection.host, self.pulp_connection.port, ssl_context=ssl_context)

        try:
            # Request against the server
            connection.request(method, url, body=body, headers=headers)
            response = connection.getresponse()
        except SSL.SSLError, err:
            # Translate stale login certificate to an auth exception
            if 'sslv3 alert certificate expired' == str(err):
                raise exceptions.ClientCertificateExpiredException(
                    self.pulp_connection.cert_filename)
            elif 'certificate verify failed' in str(err):
                raise exceptions.CertificateVerificationException()
            else:
                raise exceptions.ConnectionException(None, str(err), None)

        # Attempt to deserialize the body (should pass unless the server is busted)
        response_body = response.read()

        try:
            response_body = json.loads(response_body)
        except:
            pass
        return response.status, response_body<|MERGE_RESOLUTION|>--- conflicted
+++ resolved
@@ -84,14 +84,9 @@
         self.verify_ssl = verify_ssl
         self.ca_path = ca_path
 
-<<<<<<< HEAD
-    def DELETE(self, path, body=None, log_request_body=True, queries=()):
-        return self._request('DELETE', path, queries, body=body, log_request_body=log_request_body)
-=======
-    def DELETE(self, path, body=None, log_request_body=True, ignore_prefix=False):
-        return self._request('DELETE', path, body=body, log_request_body=log_request_body,
+    def DELETE(self, path, body=None, log_request_body=True, queries=(), ignore_prefix=False):
+        return self._request('DELETE', path, queries, body=body, log_request_body=log_request_body,
                              ignore_prefix=ignore_prefix)
->>>>>>> 5e8fb60c
 
     def GET(self, path, queries=(), ignore_prefix=False):
         return self._request('GET', path, queries, ignore_prefix=ignore_prefix)
