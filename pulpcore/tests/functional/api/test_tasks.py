--- conflicted
+++ resolved
@@ -176,12 +176,8 @@
 
         self.assertEqual(
             task['created_resources'],
-<<<<<<< HEAD
             filtered_task['created_resources'],
             filtered_task,
-        )
-=======
-            task
         )
 
 
@@ -223,5 +219,4 @@
             'reserved_resources_record': 'a_resource_should_be_never_named_like_this'
         }
         with self.assertRaises(HTTPError):
-            self.client.get(TASKS_PATH, params=filter_params)
->>>>>>> 0c51cba1
+            self.client.get(TASKS_PATH, params=filter_params)