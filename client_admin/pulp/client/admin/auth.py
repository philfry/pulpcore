import os
from gettext import gettext as _

from pulp.client.extensions.extensions import PulpCliSection, PulpCliCommand, \
    PulpCliOption, PulpCliFlag
from pulp.bindings.exceptions import NotFoundException
from pulp.client import validators
from pulp.client.commands.criteria import CriteriaCommand

# -- framework hook -----------------------------------------------------------


def initialize(context):
    auth_section = AuthSection(context)
    context.cli.add_section(auth_section)

# -- common exceptions --------------------------------------------------------


class InvalidConfig(Exception):
    """
    During parsing of the user supplied arguments, this will indicate a
    malformed set of values. The message in the exception (e[0]) is formatted
    and i18n'ed to be displayed directly to the user.
    """
    pass

# -- sections -----------------------------------------------------------------


class AuthSection(PulpCliSection):

    def __init__(self, context):
        """
        @param context: pre-populated context that is given to the extensions by loader
        @type  context: pulp.client.extensions.core.ClientContext
        """
        PulpCliSection.__init__(self, 'auth', _('manage users, roles and permissions'))

        self.context = context
        self.prompt = context.prompt  # for easier access

        # Subsections
        self.add_subsection(UserSection(context))
        role_section = RoleSection(context)
        role_section.add_subsection(RoleUserSection(context))
        self.add_subsection(role_section)
        self.add_subsection(PermissionSection(context))

# -- user sections -----------------------------------------------------------


class UserSection(PulpCliSection):

    def __init__(self, context):
        PulpCliSection.__init__(self, 'user', 'manage users')

        self.context = context
        self.prompt = context.prompt  # for easier access

        # Common Options
        login_option = PulpCliOption('--login', 'uniquely identifies the user; '
                                                'only alphanumeric, -, ., and _ allowed',
                                     required=True,
                                     validate_func=validators.id_validator_allow_dots)
        name_option = PulpCliOption('--name', 'user-readable full name of the user',
                                    required=False)

        # Create command
        create_command = PulpCliCommand('create', 'creates a user', self.create)
        create_command.add_option(login_option)
        create_command.add_option(PulpCliOption('--password', 'password for the new user, '
                                                'if you do not want to be prompted for one',
                                                required=False))
        create_command.add_option(name_option)
        self.add_command(create_command)

        # Update Command
        update_command = PulpCliCommand('update', 'changes metadata of an existing user',
                                        self.update)
        update_command.add_option(PulpCliOption('--login', 'identifies the user to be updated',
                                                required=True))
        update_command.add_option(name_option)
        update_command.add_option(PulpCliOption('--password', 'new password for the user, use -p '
                                                'if you want to be prompted for the password',
                                                required=False))
        update_command.add_option(PulpCliFlag('-p', 'if specified, you will be prompted to enter '
                                              'new password for the user'))
        self.add_command(update_command)

        # Delete Command
        delete_command = PulpCliCommand('delete', 'deletes a user', self.delete)
        delete_command.add_option(PulpCliOption('--login', 'identifies the user to be deleted',
                                                required=True))
        self.add_command(delete_command)

        # List Command
<<<<<<< HEAD
        list_command = PulpCliCommand('list', 'lists summary of users registered to the Pulp '
                                      'server', self.list)
        list_command.add_option(PulpCliFlag('--details', 'if specified, all the user information '
                                            'is displayed'))
        list_command.add_option(PulpCliOption('--fields', 'comma-separated list of user fields; if '
                                              'specified, only the given fields will displayed. '
                                              'Example: "login,name."', required=False))
=======
        list_command = PulpCliCommand('list', 'lists summary of users registered to the Pulp server', self.list)
        list_command.add_option(PulpCliFlag('--details', 'if specified, all the user information is displayed'))
        list_command.add_option(PulpCliOption('--fields', 'comma-separated list of user fields; '
                                                          'Example: "login,name". If specified, '
                                                          'only the given fields will be '
                                                          'displayed.', required=False))
>>>>>>> fdb1aff1
        self.add_command(list_command)

        # Search Command
        self.add_command(CriteriaCommand(self.search, include_search=True))

    def create(self, **kwargs):
        login = kwargs['login']
        password = ''
        if kwargs.get('password'):
            password = kwargs['password']
        else:
            password = self._prompt_password(login, password)

        name = kwargs.get('name') or login

        # Call the server
        self.context.server.user.create(login, password, name)
        self.prompt.render_success_message('User [%s] successfully created' % login)

    def update(self, **kwargs):
        # Assemble the delta for all options that were passed in
        delta = dict([(k, v) for k, v in kwargs.items() if v is not None])
        login = delta.pop('login')  # not needed in the delta
        if 'password' not in delta:
            if kwargs['p'] is True:
                delta['password'] = self._prompt_password(login)

        try:
            self.context.server.user.update(kwargs['login'], delta)
            self.prompt.render_success_message('User [%s] successfully updated' % kwargs['login'])
        except NotFoundException:
            self.prompt.write('User [%s] does not exist on the server' % kwargs['login'],
                              tag='not-found')

    def _prompt_password(self, login, password=''):
        """
        Robustly prompt the user for a new password, ensure that it is not
        empty, and ensure that the passwords match.

        :param  login:    username associated with password being set
        :type   login:    string
        :param  password: optional password set in command. Prompt user if this
                          is not specified.
        :type   password: string
        :return password: validated password that will used
        :rtype          : string
        """

        prompt_msg = "Enter password for user [%s] : " % login
        verify_msg = "Re-enter password for user [%s]: " % login
        unmatch_msg = "Passwords do not match"

        while not password:
            password = self.context.prompt.prompt_password(_(prompt_msg), _(verify_msg),
                                                           _(unmatch_msg))
            if password is self.context.prompt.ABORT:
                self.context.prompt.render_spacer()
                self.context.prompt.write(_('Create user cancelled'))
                return os.EX_NOUSER
            if not password:
                self.context.prompt.render_spacer()
                self.prompt.render_failure_message(_('Password cannot be empty'))
        return password

    def delete(self, **kwargs):
        login = kwargs['login']
        try:
            self.context.server.user.delete(login)
            self.prompt.render_success_message('User [%s] successfully deleted' % login)
        except NotFoundException:
            self.prompt.write('User [%s] does not exist on the server' % login, tag='not-found')

    def list(self, **kwargs):

        self.prompt.render_title('Users')

        user_list = self.context.server.user.users().response_body

        # Default flags to render_document_list
        filters = ['login', 'name']
        order = filters

        if kwargs['details'] is True:
            filters = ['login', 'name', 'roles']
            order = ['login', 'name']
        elif kwargs['fields'] is not None:
            filters = kwargs['fields'].split(',')
            if 'login' not in filters:
                filters.append('login')
            order = ['login']

        for u in user_list:
            self.prompt.render_document(u, filters=filters, order=order)

    def search(self, **kwargs):
        user_list = self.context.server.user_search.search(**kwargs)
        for user in user_list:
            self.prompt.render_document(user)

# -- role sections -----------------------------------------------------------


class RoleSection(PulpCliSection):

    def __init__(self, context):
        PulpCliSection.__init__(self, 'role', 'manage user roles')

        self.context = context
        self.prompt = context.prompt  # for easier access

        # Common Options
        id_option = PulpCliOption('--role-id', 'uniquely identifies the role; only alphanumeric, '
                                  ' -, and _ allowed',
                                  required=True, validate_func=validators.id_validator)

        # Create command
        create_command = PulpCliCommand('create', 'creates a role', self.create)
        create_command.add_option(id_option)
        create_command.add_option(PulpCliOption('--display-name', 'user-friendly name for the role',
                                                required=False))
        create_command.add_option(PulpCliOption('--description', 'user-friendly text describing '
                                                'the role', required=False))
        self.add_command(create_command)

        # Update command
        update_command = PulpCliCommand('update', 'updates a role', self.update)
        update_command.add_option(PulpCliOption('--role-id', 'identifies the role to be updated',
                                                required=True))
        update_command.add_option(PulpCliOption('--display-name', 'user-friendly name for the role',
                                                required=False))
        update_command.add_option(PulpCliOption('--description', 'user-friendly text describing '
                                                'the role', required=False))
        self.add_command(update_command)

        # Delete Command
        delete_command = PulpCliCommand('delete', 'deletes a role', self.delete)
        delete_command.add_option(PulpCliOption('--role-id', 'identifies the role to be deleted',
                                                required=True))
        self.add_command(delete_command)

        # List Command
<<<<<<< HEAD
        list_command = PulpCliCommand('list', 'lists summary of roles on the Pulp server',
                                      self.list)
        list_command.add_option(PulpCliFlag('--details', 'if specified, all the role information '
                                            'is displayed'))
        list_command.add_option(PulpCliOption('--fields', 'comma-separated list of role fields; '
                                              'if specified, only the given fields will displayed. '
                                              'Example: "id,users."', required=False))
=======
        list_command = PulpCliCommand('list', 'lists summary of roles on the Pulp server', self.list)
        list_command.add_option(PulpCliFlag('--details', 'if specified, all the role information is displayed'))
        list_command.add_option(PulpCliOption('--fields', 'comma-separated list of role fields; '
                                                          'Example: "id,users". If specified, only '
                                                          'the given fields will be displayed.',
                                                          required=False))
>>>>>>> fdb1aff1
        self.add_command(list_command)

    def create(self, **kwargs):
        role_id = kwargs['role-id']
        display_name = None
        description = None
        if 'display-name' in kwargs:
            display_name = kwargs['display-name']
        if 'description' in kwargs:
            description = kwargs['description']

        # Call the server
        self.context.server.role.create(role_id, display_name, description)
        self.prompt.render_success_message('Role [%s] successfully created' % role_id)

    def update(self, **kwargs):
        role_id = kwargs['role-id']

        delta = {}
        if 'display-name' in kwargs:
            delta['display_name'] = kwargs['display-name']
        if 'description' in kwargs:
            delta['description'] = kwargs['description']

        # Call the server
        self.context.server.role.update(role_id, delta)
        self.prompt.render_success_message('Role [%s] successfully updated' % role_id)

    def delete(self, **kwargs):
        role_id = kwargs['role-id']
        try:
            self.context.server.role.delete(role_id)
            self.prompt.render_success_message('Role [%s] successfully deleted' % role_id)
        except NotFoundException:
            self.prompt.write('Role [%s] does not exist on the server' % role_id, tag='not-found')

    def list(self, **kwargs):

        self.prompt.render_title('Roles')

        role_list = self.context.server.role.roles().response_body

        # Default flags to render_document_list
        filters = ['id', 'users']
        order = filters

        if kwargs['details'] is True:
            filters = ['id', 'display_name', 'description', 'users', 'permissions']
            order = filters
        elif kwargs['fields'] is not None:
            filters = kwargs['fields'].split(',')
            if 'id' not in filters:
                filters.append('id')
            order = ['id']

        for r in role_list:
            self.prompt.render_document(r, filters=filters, order=order)


class RoleUserSection(PulpCliSection):

    def __init__(self, context):
        PulpCliSection.__init__(self, 'user', _('add/remove user from the role'))

        self.context = context
        self.prompt = context.prompt  # for easier access

        # Common Options
        id_option = PulpCliOption('--role-id', 'identifies the role', required=True)
        login_option = PulpCliOption('--login', 'identifies the user', required=True)

        # AddUser command
        add_user_command = PulpCliCommand('add', 'adds user to a role', self.add_user)
        add_user_command.add_option(id_option)
        add_user_command.add_option(login_option)
        self.add_command(add_user_command)

        # RemoveUser command
        remove_user_command = PulpCliCommand('remove', 'removes user from a role', self.remove_user)
        remove_user_command.add_option(id_option)
        remove_user_command.add_option(login_option)
        self.add_command(remove_user_command)

    def add_user(self, **kwargs):
        role_id = kwargs['role-id']
        login = kwargs['login']

        # Call the server
        self.context.server.role.add_user(role_id, login)
        self.prompt.render_success_message('User [%s] successfully added to role [%s]'
                                           % (login, role_id))

    def remove_user(self, **kwargs):
        role_id = kwargs['role-id']
        login = kwargs['login']

        # Call the server
        self.context.server.role.remove_user(role_id, login)
        self.prompt.render_success_message('User [%s] successfully removed from role [%s]'
                                           % (login, role_id))

# -- permission sections -------------------------------------------------------


class PermissionSection(PulpCliSection):

    def __init__(self, context):
        PulpCliSection.__init__(self, 'permission', 'manage granting, revoking and listing '
                                'permissions for resources')

        self.context = context
        self.prompt = context.prompt  # for easier access

        # List Command
        list_command = PulpCliCommand('list', 'lists permissions for a particular resource',
                                      self.list)
        list_command.add_option(PulpCliOption('--resource', 'uniquely identifies a resource',
                                              required=True))
        self.add_command(list_command)

        # Grant Command
        usage_description = 'you can specify either login or role-id in this command; '\
                            'both cannot be specified at the same time'
        grant_command = PulpCliCommand('grant', 'grants resource permissions to given user or '
                                       'given role', self.grant,
                                       usage_description=usage_description)
        grant_command.add_option(PulpCliOption('--resource', 'resource REST API path whose '
                                               'permissions are being manipulated', required=True))
        grant_command.add_option(PulpCliOption('--login', 'login of the user to which access to '
                                               'given resource is being granted', required=False))
        grant_command.add_option(PulpCliOption('--role-id', 'id of the role to which access to '
                                               'given resource is being granted', required=False))
        grant_command.add_option(PulpCliOption('-o', 'type of permissions being granted, valid '
                                               'permissions: create, read, update, delete, execute',
                                               required=True, allow_multiple=True))
        self.add_command(grant_command)

        # Revoke Command
        revoke_command = PulpCliCommand('revoke', 'revokes resource permissions from given user or '
                                        'given role', self.revoke,
                                        usage_description=usage_description)
        revoke_command.add_option(PulpCliOption('--resource', 'resource REST API path whose '
                                                'permissions are being manipulated', required=True))
        revoke_command.add_option(PulpCliOption('--login', 'login of the user from which access to '
                                                'given resource is being revoked', required=False))
        revoke_command.add_option(PulpCliOption('--role-id', 'id of the role from which access to '
                                                'given resource is being revoked', required=False))
        revoke_command.add_option(PulpCliOption('-o', 'type of permissions being revoked, valid '
                                                'permissions: create, read, update, delete, '
                                                'execute', required=True, allow_multiple=True))
        self.add_command(revoke_command)

    def list(self, **kwargs):
        resource = kwargs['resource']
        self.prompt.render_title('Permissions for %s' % resource)
        permissions = self.context.server.permission.permission(resource).response_body
        if permissions:
            permission = permissions[0]
            if 'users' in permission:
                self.prompt.render_document(permission['users'])

    def grant(self, **kwargs):
        resource = kwargs['resource']
        login = kwargs['login'] or None
        role_id = kwargs['role-id'] or None
        operations = [o.upper() for o in kwargs['o']]

        if login is None and role_id is None:
            self.prompt.render_failure_message(
                'No user login or role id specified to grant permissions to.')
            return

        if login and role_id:
            m = 'Both user login and role id specified.Please specify either user login OR role id.'
            self.prompt.render_failure_message(m)
            return

        if login:
            self.context.server.permission.grant_to_user(resource, login, operations)
            self.prompt.render_success_message(
                'Permissions [%s : %s] successfully granted to user [%s]' % (resource, operations,
                                                                             login))
        else:
            self.context.server.permission.grant_to_role(resource, role_id, operations)
            self.prompt.render_success_message(
                'Permissions [%s : %s] successfully granted to role [%s]' % (resource, operations,
                                                                             role_id))

    def revoke(self, **kwargs):
        resource = kwargs['resource']
        login = kwargs['login'] or None
        role_id = kwargs['role-id'] or None
        operations = [o.upper() for o in kwargs['o']]

        if login is None and role_id is None:
            self.prompt.render_failure_message(
                'No user login or role id specified to revoke permissions from.')
            return

        if login and role_id:
            m = 'Both user login and role id specified.Please specify either user login OR role id.'
            self.prompt.render_failure_message(m)
            return

        if login:
            self.context.server.permission.revoke_from_user(resource, login, operations)
            self.prompt.render_success_message(
                'Permissions [%s : %s] successfully revoked from user [%s]' % (resource, operations,
                                                                               login))
        else:
            self.context.server.permission.revoke_from_role(resource, role_id, operations)
            self.prompt.render_success_message(
                'Permissions [%s : %s] successfully revoked from role [%s]' % (resource, operations,
                                                                               role_id))<|MERGE_RESOLUTION|>--- conflicted
+++ resolved
@@ -95,22 +95,14 @@
         self.add_command(delete_command)
 
         # List Command
-<<<<<<< HEAD
         list_command = PulpCliCommand('list', 'lists summary of users registered to the Pulp '
                                       'server', self.list)
         list_command.add_option(PulpCliFlag('--details', 'if specified, all the user information '
                                             'is displayed'))
-        list_command.add_option(PulpCliOption('--fields', 'comma-separated list of user fields; if '
-                                              'specified, only the given fields will displayed. '
-                                              'Example: "login,name."', required=False))
-=======
-        list_command = PulpCliCommand('list', 'lists summary of users registered to the Pulp server', self.list)
-        list_command.add_option(PulpCliFlag('--details', 'if specified, all the user information is displayed'))
         list_command.add_option(PulpCliOption('--fields', 'comma-separated list of user fields; '
                                                           'Example: "login,name". If specified, '
                                                           'only the given fields will be '
                                                           'displayed.', required=False))
->>>>>>> fdb1aff1
         self.add_command(list_command)
 
         # Search Command
@@ -252,22 +244,14 @@
         self.add_command(delete_command)
 
         # List Command
-<<<<<<< HEAD
         list_command = PulpCliCommand('list', 'lists summary of roles on the Pulp server',
                                       self.list)
         list_command.add_option(PulpCliFlag('--details', 'if specified, all the role information '
                                             'is displayed'))
         list_command.add_option(PulpCliOption('--fields', 'comma-separated list of role fields; '
-                                              'if specified, only the given fields will displayed. '
-                                              'Example: "id,users."', required=False))
-=======
-        list_command = PulpCliCommand('list', 'lists summary of roles on the Pulp server', self.list)
-        list_command.add_option(PulpCliFlag('--details', 'if specified, all the role information is displayed'))
-        list_command.add_option(PulpCliOption('--fields', 'comma-separated list of role fields; '
                                                           'Example: "id,users". If specified, only '
                                                           'the given fields will be displayed.',
                                                           required=False))
->>>>>>> fdb1aff1
         self.add_command(list_command)
 
     def create(self, **kwargs):
